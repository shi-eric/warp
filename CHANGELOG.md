# Changelog

## [Unreleased] - 2025-??

### Added

- Add tiled query functions for thread-block parallel traversal in tiled kernels using cooperative thread-block
  traversal for improved performance on CUDA devices ([GH-1005](https://github.com/NVIDIA/warp/issues/1005)):
  - BVH queries: `wp.bvh_query_aabb_tiled()`, `wp.bvh_query_ray_tiled()`, and `wp.bvh_query_next_tiled()`
  - Mesh queries: `wp.mesh_query_aabb_tiled()` and `wp.mesh_query_aabb_next_tiled()`
  - Aliases with `tile_*` prefix are also available for all functions.
- Add alpha and beta scalings to `wp.tile_matmul()` ([GH-1023](https://github.com/NVIDIA/warp/pull/1023)).
- Add group-aware BVH construction and query support for multi-environment workloads
  ([GH-1074](https://github.com/NVIDIA/warp/issues/1074)):
  - New BVH constructor argument: `groups` for per-object group IDs.
  - New query overloads: `wp.bvh_query_aabb()` and `wp.bvh_query_ray()` now accept an optional `root` argument for
    group-restricted traversal.
  - Add helper function `wp.bvh_get_group_root()` to retrieve the subtree root for a given group.
- Add a `max_dist` argument to `wp.bvh_query_next` which controls the max length of a ray
  ([GH-1052](https://github.com/NVIDIA/warp/issues/1052)).
- Add `wp.tile_cholesky_inplace()`, `wp.tile_cholesky_solve_inplace()`, `wp.tile_lower_solve_inplace()` and
  `wp.tile_upper_solve_inplace()` ([GH-1025](https://github.com/NVIDIA/warp/pull/1025)).
- Add support for `int64` and `uint64` key types to `wp.tile_sort()`
  ([GH-1089](https://github.com/NVIDIA/warp/issues/1089)).
- Add `wp.tile_scan_max_inclusive()` and `wp.tile_scan_min_inclusive()` for cumulative maximum and minimum operations
  across tiles ([GH-1090](https://github.com/NVIDIA/warp/issues/1090)).
- Change BVH SAH constructor to use centroids instead of bounds to determine partition axis, improving build quality and
  traversal performance in some scenarios ([GH-1102](https://github.com/NVIDIA/warp/issues/1102)).
- Add a `wp.config.optimization_level` config which can be used to control the optimization level of modules.
  It defaults to level `None`, which is currently equivalent to `3` and  enables all optimizations, at the cost of
  compilation time. Lower levels may improve compile times but reduce run-time performance. It can be configured
  globally, or per-module using `wp.set_module_options({"optimization_level": #})`. Currently it only has an effect
  on GPU modules and only when using CUDA Toolkit 12.9 or newer ([GH-1084](https://github.com/NVIDIA/warp/issues/1084)).
- Add `wp.tile_randi()` and `wp.tile_randf()` to support generating tiles of random numbers ([GH-1010](https://github.com/NVIDIA/warp/issues/1010))
- Add `wp.mesh_query_ray_anyhit` for ray any-hit queries ([GH-1097](https://github.com/NVIDIA/warp/issues/1097)).
- Add support for group-aware construction and queries for `wp.Mesh` ([GH-1097](https://github.com/NVIDIA/warp/issues/1097)):
  - New constructor argument: `groups` for per-face group IDs.
  - New query overloads: `wp.mesh_query_ray()` and `wp.mesh_query_ray_anyhit()` now accept an optional `root` argument for group-restricted traversal.
  - Add helper function `wp.mesh_get_group_root()` to retrieve the subtree root for a given group.
- Add `launch_bounds` parameter to `@wp.kernel` decorator to specify CUDA `__launch_bounds__` attribute for controlling
  thread block occupancy. Can be an integer for `maxThreadsPerBlock` or a tuple of 1-2 integers for
  `(maxThreadsPerBlock, minBlocksPerMultiprocessor)` ([GH-1049](https://github.com/NVIDIA/warp/issues/1049)).
- Add the following type introspection functions: `wp.types.is_composite`, `wp.types.is_matrix`, `wp.types.is_quaternion`,
  `wp.types.is_struct`, `wp.types.is_tile`, `wp.types.is_transformation`, `wp.types.is_vector`, `wp.types.type_is_array`,
  `wp.types.type_is_composite`, `wp.types.type_is_struct`, and `wp.types.type_is_tile`.
- Add support for the unpack operator (`*`) in kernels to expand vectors, matrices, quaternions,
  and 1D array slices into individual arguments, which enables syntax like `wp.vec4(*v3, 1.0)`, `wp.max(*v)`,
  or `wp.vec3i(*arr[:3])` ([GH-1083](https://github.com/NVIDIA/warp/issues/1083)).
- Add staged graph capture modes with JAX FFI to reduce re-capturing ([GH-1039](https://github.com/NVIDIA/warp/issues/1039)).
- Add support for compiling and loading modules in parallel through `wp.load_module()` and `wp.force_load()`, by providing a
  `max_workers` argument. Use e.g. `wp.force_load(max_workers=4)` to use 4 threads to load all imported modules on all devices.
  The `wp.config.load_module_max_workers` setting determines the default value (currently `0` for serial loading). Set it to
  `None` to let Warp determine a reasonable number (currently `min(os.cpu_count(), 4)`).
<<<<<<< HEAD
- Add `wp.grad()` to get a Warp function's gradient in functions, kernels, and custom gradients ([GH-125](https://github.com/NVIDIA/warp/issues/125))
=======
- Add a `wp.mesh_query_ray_count_intersections` function that counts all intersections with triangles along the ray ([GH-938](https://github.com/NVIDIA/warp/issues/938)).
- Add a `wp.mesh_query_point_sign_parity()` function that uses parity-based ray–triangle intersection counting for more robust sign determination ([GH-938](https://github.com/NVIDIA/warp/issues/938)).
>>>>>>> 4346cea9

### Removed

- Drop support for Python 3.8. Python 3.9 is now the minimum-supported version
  ([GH-1019](https://github.com/NVIDIA/warp/issues/1019)).
- Remove `graph_compatible` argument from `jax_callable()` (deprecated since 1.8.1), use `graph_mode` instead
  ([GH-982](https://github.com/NVIDIA/warp/issues/982)).

### Deprecated

- `isfinite()`, `isnan()`, and `isinf()` will no longer take integer inputs, only floating-point arguments
  ([GH-847](https://github.com/NVIDIA/warp/issues/847)).
- Mark as deprecated all namespaces and symbols that are meant for internal use
  ([GH-908](https://github.com/NVIDIA/warp/issues/908)).

### Changed

- In addition to unary and binary ops, `wp.tile_map()` can now support user-defined functions with up to 8 input arguments
  corresponding to 8 input tiles ([GH-1077](https://github.com/NVIDIA/warp/pull/1077)).
- Improve CUDA compilation performance by enabling the use of
  [precompiled headers](https://docs.nvidia.com/cuda/nvrtc/index.html#automatic-pch). Can be disabled using
  `wp.config.use_precompiled_headers=False` ([GH-595](https://github.com/NVIDIA/warp/issues/595)).
- Extend `warp.fem.interpolate` API to be more flexible, decoupling interpolation location from storage definition
  ([GH-1091](https://github.com/NVIDIA/warp/issues/1091)).
- Implement kernel caching for `wp.map()` to speed up repeated calls with the same function and similar input arguments ([GH-1108](https://github.com/NVIDIA/warp/issues/1108)).
- Support converting between vector, matrix, and scalar types in `array.view()` ([GH-1112](https://github.com/NVIDIA/warp/issues/1112)).
- Suppress CUDA compiler warnings about unused variables generated during kernel compilation
  to reduce noise when `wp.config.verbose` is enabled or when compilation errors occur
  ([GH-1129](https://github.com/NVIDIA/warp/issues/1129)).

### Fixed

- Fix atomic floating-point min/max operations not returning the old value
  ([GH-1058](https://github.com/NVIDIA/warp/issues/1058)).
- Fix direct initialization and slice assignment of vector, quaternion, and transform types from PyTorch tensors
  ([GH-1121](https://github.com/NVIDIA/warp/issues/1121)).
- Fix a potential OverflowError when slicing arrays with np.int32 strides ([GH-1120](https://github.com/NVIDIA/warp/issues/1120)).
- Fix a bug in CPU BVH construction when using groups for heterogenous edge cases where some groups have <= leaf size primitives ([GH-1111](https://github.com/NVIDIA/warp/issues/1111)).
- Fix zero-padding of tiled reductions in iterative linear solvers.
- Fix `RecursionError` when calling `repr()` on vector instances (e.g., `repr(wp.vec2i(42))`)
  ([GH-1124](https://github.com/NVIDIA/warp/issues/1124)).
- Fix `array.list()` returning NumPy scalar types instead of Python native types (e.g., `numpy.int64` instead of `int`)
  ([GH-1099](https://github.com/NVIDIA/warp/issues/1099)).
- Fix compilation error when calling `wp.tile_zeros()` using a structured data type containing an array ([GH-1128](https://github.com/NVIDIA/warp/issues/1128)).

## [1.10.1] - 2025-12-01

### Fixed

- Fix type inference errors when passing reference arguments (such as array elements) to built-in functions
  ([GH-1071](https://github.com/NVIDIA/warp/issues/1071)).
- Fix `module="unique"` kernels to properly reuse existing module objects when defined multiple times,
  avoiding unnecessary module creation overhead ([GH-995](https://github.com/NVIDIA/warp/issues/995)).
- Fix for loops containing `wp.static()` expressions that use the loop variable.
  These loops are now always unrolled regardless of `max_unroll` settings to
  ensure loop variables are available as compile-time constants within static
  expressions ([GH-560](https://github.com/NVIDIA/warp/pull/560)).
- Add validation in `wp.compile_aot_module()` to detect generic kernels without overloads and generic kernels with
  multiple overloads when `strip_hash=True` ([GH-919](https://github.com/NVIDIA/warp/issues/919)).
- Fix compilation error in `wp.tile_load_indexed()` when indices tile has been reshaped or transformed
  ([GH-1008](https://github.com/NVIDIA/warp/issues/1008)).
- Fix multiple issues with kernel-local arrays (arrays created with `wp.zeros()` in kernels):
  - Fix `.ptr` access ([GH-999](https://github.com/NVIDIA/warp/issues/999)).
  - Fix indexing when requesting a subarray ([GH-1081](https://github.com/NVIDIA/warp/issues/1081)).
  - Fix shape parameter to accept a single integer (e.g., `wp.zeros(shape=123, dtype=float)`)
    ([GH-1081](https://github.com/NVIDIA/warp/issues/1081)).
- Fix code-generation ordering for custom gradient functions (`@wp.func_grad`) when used with nested function calls
  ([GH-967](https://github.com/NVIDIA/warp/issues/967)).
- Fix invalid reads when using `wp.fem.TemporaryStore` during tape capture for automatic differentiation
  ([GH-1021](https://github.com/NVIDIA/warp/issues/1021)).
- Fix reference cycles introduced by `wp.fem.Temporary` and `wp.fem.ShapeBasisSpace`
  ([GH-1076](https://github.com/NVIDIA/warp/issues/1076)).
- Improve documentation and error messages about requiring a BVH for `wp.fem.lookup()` and related functionality
  ([GH-1072](https://github.com/NVIDIA/warp/issues/1072)).

### Documentation

- Add more examples to the Tiles and SIMT code documentation, demonstrating caveats when switching between
  the CPU and GPU and using `wp.tile()` ([GH-1042](https://github.com/NVIDIA/warp/issues/1042)).

## [1.10.0] - 2025-11-02

### Added

- Add an in-place `wp.Bvh.rebuild()` method that rebuilds the hierarchy without allocating new memory and can be
  captured in CUDA graphs ([GH-826](https://github.com/NVIDIA/warp/issues/826)).
- Add atomic bitwise operations `wp.atomic_and()` (`&=`), `wp.atomic_or()` (`|=`), and `wp.atomic_xor()` (`^=`) for
  scalar types, along with bitwise operations for vector, matrix, and tile types
  ([GH-886](https://github.com/NVIDIA/warp/issues/886)).
- Add support for negative indexing and improve slicing for the `wp.array()` type
  ([GH-504](https://github.com/NVIDIA/warp/issues/504)).
- Add `wp.cast()` to reinterpret a value as a different type while preserving its bit pattern
  ([GH-789](https://github.com/NVIDIA/warp/issues/789)).
- Add support for error functions: `wp.erf()`, `wp.erfc()`, `wp.erfinv()`, and `wp.erfcinv()`
  ([GH-910](https://github.com/NVIDIA/warp/issues/910)).
- Add `wp.tile_full()`, which fills a tile with a constant value ([GH-973](https://github.com/NVIDIA/warp/issues/973)).
- Add axis-reduction overloads for `wp.tile_reduce()` and `wp.tile_sum()`
  ([GH-835](https://github.com/NVIDIA/warp/issues/835)).
- Add support for component-level indexing and assignment on tiles of composite types (e.g. `tile[i][1]` for
  extracting vector components, `tile[i][1, 1]` for matrix elements)
  ([GH-941](https://github.com/NVIDIA/warp/issues/941)).
- Add `warp/examples/tile/example_tile_mcgp.py`, demonstrating how to implement a Monte Carlo Laplace solver.
- Add support for recording and waiting for external events in CUDA graphs
  ([GH-983](https://github.com/NVIDIA/warp/issues/983)).
- Add support for querying CPU memory information (requires `psutil` package)
  ([GH-985](https://github.com/NVIDIA/warp/issues/985)).
- Add `wp.get_cuda_supported_archs()` to query supported CUDA compute architectures for compilation targets
  ([GH-964](https://github.com/NVIDIA/warp/issues/964)).
- Add runtime version verification to detect native library mismatches.
  Version mismatches trigger warnings but allow execution to continue
  ([GH-1018](https://github.com/NVIDIA/warp/issues/1018)).
- Add kernel-level functions `bsr_row_index()` and `bsr_block_index()` to `warp.sparse`
  ([GH-895](https://github.com/NVIDIA/warp/issues/895)).
- Add adjoint for `wp.transform()` when constructing with individual scalars
  ([GH-1011](https://github.com/NVIDIA/warp/issues/1011)).
- Add a double-precision overload for `wp.intersect_tri_tri()` ([GH-1015](https://github.com/NVIDIA/warp/issues/1015)).
- Add support for `jax.pmap()` ([GH-976](https://github.com/NVIDIA/warp/pull/976)).
- Add automatic differentiation support with `jax_kernel(enable_backward=True)`
  ([GH-912](https://github.com/NVIDIA/warp/pull/912), [GH-515](https://github.com/NVIDIA/warp/issues/515)).
- Add support for limiting the graph cache size of JAX callables ([GH-989](https://github.com/NVIDIA/warp/issues/989)).
- Add PyTorch-Warp interop deferred gradient allocation case study to documentation
  ([GH-1046](https://github.com/NVIDIA/warp/issues/1046)).

### Removed

- Remove `warp.sim` module and related examples. This module has been superseded by the Newton library, a separate
  package with a new API. For migration guidance, see the
  [Newton migration guide](https://newton-physics.github.io/newton/migration.html) and the original GitHub announcement
  ([GH-735](https://github.com/NVIDIA/warp/discussions/735)).
- Remove support for passing lists, tuples, and other non-Warp array arguments when calling built-ins at the Python
  scope (deprecated since v0.11.0). Use explicit type constructors instead (e.g., `wp.normalize([1.0, 2.0, 3.0])`
  should be `wp.normalize(wp.vec3(1.0, 2.0, 3.0))`).
- Remove support for Intel-based macOS (x86_64). Apple Silicon-based Macs (ARM64) continue to be supported with the CPU
  backend. Users on Intel Macs will receive a `RuntimeError` directing them to use Warp 1.9.x or earlier
  ([GH-1016](https://github.com/NVIDIA/warp/issues/1016)).
- Remove `wp.select()` (deprecated since 1.7). Use `wp.where(cond, value_if_true, value_if_false)` instead.
- Remove the `wp.matrix(pos, quat, scale)` built-in function. Use `wp.transform_compose()` instead
  ([GH-980](https://github.com/NVIDIA/warp/issues/980)).

### Deprecated

- Deprecate constructing a matrix from vectors at the Python scope (e.g. `wp.mat22(wp.vec2(1, 2), wp.vec2(3, 4))`
  should become `wp.matrix_from_rows(wp.vec2(1, 2), wp.vec2(3, 4))`)
  ([GH-981](https://github.com/NVIDIA/warp/issues/981)).

### Changed

- **Breaking:** Change the default implementation of `jax_kernel()` to be `wp.jax_experimental.ffi.jax_kernel()`.
  The previous version is still available as `wp.jax_experimental.custom_call.jax_kernel()`, but it is not supported
  with JAX v0.8 and newer ([GH-974](https://github.com/NVIDIA/warp/issues/974)).
- **Breaking:** Raise `RuntimeError` from `wp.load_module()` when attempting to load a module that does not contain
  any Warp kernels, functions, or structs ([GH-920](https://github.com/NVIDIA/warp/issues/920)).
- Improve performance when calling built-in functions from the Python scope
  ([GH-801](https://github.com/NVIDIA/warp/issues/801)).
- Improve efficiency of struct instance creation and attribute access ([GH-968](https://github.com/NVIDIA/warp/issues/968)).
- Add `leaf_size` parameter to `wp.Bvh` and `bvh_leaf_size` to `wp.Mesh` to control the number of primitives per leaf
  for performance tuning. The default is now 1 for `wp.Bvh` and 4 for `wp.Mesh`, changed from a hardcoded value of
  4 ([GH-994](https://github.com/NVIDIA/warp/issues/994)).
- Make `warp.sparse` operations with `masked=True` consistent with `bsr_mm()` by preserving result matrix topology,
  enabling CUDA subgraph capture for `bsr_axpy()`, `bsr_assign()` and `bsr_set_transpose()`
  ([GH-987](https://github.com/NVIDIA/warp/issues/987)).
- Add `max_new_nnz` argument to `wp.sparse.bsr_mm()` providing a synchronization-free path without further assumptions
  about non-zero topology.
- Building `warp.fem` geometry and function space partitions is now possible in CUDA graphs by passing an explicit
  upper-bound for the number of cells and nodes to `ExplicitGeometryPartition` and `make_space_partition`.
  Building fields and field restrictions is now synchronization-free by default
  ([GH-1021](https://github.com/NVIDIA/warp/issues/1021)).
- Default the `q` argument in `wp.transform()` to the identity quaternion at the kernel scope
  ([GH-923](https://github.com/NVIDIA/warp/issues/923)).
- Improve efficiency for `wp.bvh_query_aabb()`, `wp.mesh_query_aabb()` and `wp.bvh_query_ray()`.
  This fixes a performance regression introduced in Warp 1.6.0 ([GH-758](https://github.com/NVIDIA/warp/issues/758)).

### Fixed

- Fix segmentation faults on AArch64 CPUs when using tiles. The fix uses stack memory for tile storage
  and is controlled by `wp.config.enable_tiles_in_stack_memory` (enabled by default)
  ([GH-957](https://github.com/NVIDIA/warp/issues/957)).
- Fix copying and filling arrays with large strides ([GH-929](https://github.com/NVIDIA/warp/issues/929)).
- Fix incorrect results when filling arrays in CUDA graphs ([GH-1040](https://github.com/NVIDIA/warp/issues/1040)).
- Defer CUDA graph deletion when graph captures are in progress ([GH-992](https://github.com/NVIDIA/warp/issues/992)).
- Fix race conditions in CUDA graph destruction callbacks ([GH-1063](https://github.com/NVIDIA/warp/issues/1063)).
- Fix arithmetic operators with scalars and arrays at the Python scope. Operations like `scalar * array`
  now work correctly (previously only `array * scalar` worked) ([GH-892](https://github.com/NVIDIA/warp/issues/892)).
- Fix `wp.atomic_add()` failing to accumulate `wp.int64` values ([GH-977](https://github.com/NVIDIA/warp/issues/977)).
- Fix handling of multi-line lambda expressions and lambda expressions involving parentheses in `wp.map()`
  ([GH-984](https://github.com/NVIDIA/warp/issues/984)).
- Fix invalid keyword arguments not being detected in the `wp.transform()` constructor at the Python scope
  ([GH-975](https://github.com/NVIDIA/warp/issues/975)).
- Fix return type annotations for `struct()` and `overload()` decorators
  ([GH-971](https://github.com/NVIDIA/warp/pull/971)).
- Suppress `TypeError` and `AttributeError` exceptions during Python interpreter shutdown when Warp objects are being
  cleaned up, as these can be safely ignored during process termination
  ([GH-1048](https://github.com/NVIDIA/warp/issues/1048)).

## [1.9.1] - 2025-10-01

### Added

- Add documentation describing Python `IntFlag` limitations in Warp kernels
  ([GH-917](https://github.com/NVIDIA/warp/issues/917)).

### Fixed

- Fix crash when radix sort is used on multiple streams (e.g., when using hash grids on multiple streams)
  ([GH-950](https://github.com/NVIDIA/warp/issues/950)).
- Fix empty slice operations `arr[i:i]` that previously failed with indexing errors
  ([GH-958](https://github.com/NVIDIA/warp/issues/958)).
- Fix `TypeError: Unrecognized type 'tuple[...]'` with tuple type annotations on Python 3.10
  ([GH-959](https://github.com/NVIDIA/warp/issues/959)).
- Fix memory management issues with shared tiles, including double frees and memory leaks
  ([GH-777](https://github.com/NVIDIA/warp/pull/777)).
- Fix use of `wp.copy()`, `wp.select()`, and `wp.where()` with tiles ([GH-777](https://github.com/NVIDIA/warp/pull/777)).
- Fix invalid `#line` directives being emitted for `wp.map()` calls during code generation
  ([GH-953](https://github.com/NVIDIA/warp/issues/953)).
- Restore support for older GPU architectures (Maxwell, Pascal, Volta) when building with CUDA 12
  ([GH-966](https://github.com/NVIDIA/warp/issues/966)).
- Fix conditional graph compilation on newer GPU architectures by using PTX fallback when CUBIN is not supported
  ([GH-963](https://github.com/NVIDIA/warp/issues/963)).
- Fix scaling not being correctly applied to rendered meshes in some cases
  ([GH-880](https://github.com/NVIDIA/warp/issues/880)).
- Fix handling of generic kernels with `wp.jax_experimental.ffi.jax_kernel()`.
- Update built-in documentation to accurately reflect their differentiability status
  ([GH-970](https://github.com/NVIDIA/warp/issues/970)).

## [1.9.0] - 2025-09-04

### Added

- Add support for building Warp with CUDA 13.
- Add `wp.MarchingCubes.extract_surface_marching_cubes()` to extract a triangular mesh from a 3D scalar field
  ([GH-788](https://github.com/NVIDIA/warp/issues/788)).
- Add `wp.compile_aot_module()` and `wp.load_aot_module()` to support basic ahead-of-time compilation workflows
  ([docs](https://nvidia.github.io/warp/codegen.html#ahead-of-time-compilation-workflows),
  [GH-766](https://github.com/NVIDIA/warp/issues/766)).
- Add support for negative indexing and improve slicing for the `wp.matrix()`/`wp.vector()`/`wp.quaternion()` types
  ([GH-899](https://github.com/NVIDIA/warp/issues/899)).
- Add support for retrieving the memory address of a Warp array in kernels as `array.ptr`
  ([GH-819](https://github.com/NVIDIA/warp/issues/819)).
- Add support for using struct types in the `wp.array()` constructor inside kernels
  ([GH-853](https://github.com/NVIDIA/warp/issues/853)).
- Add support for initializing fixed-size arrays inside kernels using `wp.zeros()`
  ([GH-794](https://github.com/NVIDIA/warp/issues/794)).
- Add support for `IntEnum` and `IntFlag` inside Warp kernels ([GH-529](https://github.com/NVIDIA/warp/issues/529)).
- Add `bounds_check` option to `wp.tile_load()`, `wp.tile_store()`, and `wp.tile_atomic_add()`
  for performance optimization. When set to `False`, boundary checks are disabled for memory-aligned tiles,
  improving performance (defaults to `True` for safety) ([GH-797](https://github.com/NVIDIA/warp/issues/797)).
- Add indexed tile operations: `wp.tile_index_load()`, `wp.tile_index_store()`, and `wp.tile_index_atomic_add()`
  ([GH-684](https://github.com/NVIDIA/warp/issues/684), [GH-796](https://github.com/NVIDIA/warp/issues/796)).
- Add optional `block_dim` argument to `wp.load_module()` and `wp.force_load()`.
- Add support for displaying and editing Warp vector and array types in ImGui
  ([GH-844](https://github.com/NVIDIA/warp/issues/844)).
- Extend `examples/core/example_render_opengl.py` example with comprehensive ImGui usage examples
  ([GH-833](https://github.com/NVIDIA/warp/issues/833)).

### Removed

- Remove support for building Warp with CUDA 11.

### Deprecated

- Deprecate support for Intel-based macOS (x86_64) with removal targeted in late 2025.
  We will continue to support Apple Silicon-based Macs with the CPU backend.
  Users on Intel-based hardware will now receive a `DeprecationWarning` with this information.

### Changed

- Enforce strict argument matching for user-function calls from the Python scope, mirroring built-in function behavior.
- Enforce a consistent `wp_` prefix for all exported, C-style symbols to prevent name conflicts
  ([GH-792](https://github.com/NVIDIA/warp/issues/792)).
- Rewrite `wp.MarchingCubes` in pure Warp for cross-platform support and differentiability
  ([GH-788](https://github.com/NVIDIA/warp/issues/788)).
- Allow dynamic shapes when constructing a `wp.array` from a pointer inside a kernel.
- Allow functions passed to `wp.tile_map()` to return a different type than their input arguments
  ([GH-732](https://github.com/NVIDIA/warp/issues/732)).
- Use codegen instead of function evaluation to infer return types for `wp.map()`
  ([GH-732](https://github.com/NVIDIA/warp/issues/732)).
- Enable `warp.sparse` to efficiently process sparse matrices with arbitrarily sized blocks and leverage tiled
  computations when beneficial ([GH-838](https://github.com/NVIDIA/warp/issues/838)).
- Enable opportunistic use of tile-based computations in `warp.fem.integrate` for quadrature-point accumulation
  ([GH-854](https://github.com/NVIDIA/warp/issues/854)).
- Use an extended-length default cache path on Windows to prevent build errors
  ([GH-870](https://github.com/NVIDIA/warp/issues/870)).
- Add support for `wp.breakpoint()` in CUDA kernels on Linux systems. This feature is not supported on Windows due to
  CUDA-GDB Linux-target-only support ([GH-795](https://github.com/NVIDIA/warp/issues/795)).
- Skip generating code for unreferenced adjoint functions, reducing JIT compilation time
  ([GH-841](https://github.com/NVIDIA/warp/issues/841)).
- Define and re-export Warp's public Python-scope API in `__init__.py` using typing re-export conventions to improve
  static type checker support ([GH-864](https://github.com/NVIDIA/warp/issues/864)).
- Improve error messages for MathDx-based tile operations that fail to compile (e.g., `Failed to compile LTO`)
  ([GH-608](https://github.com/NVIDIA/warp/issues/608), [GH-911](https://github.com/NVIDIA/warp/issues/911)).
- Improve error detection and reporting in conditional graphs ([GH-866](https://github.com/NVIDIA/warp/issues/866)).

### Fixed

- Fix ARM64 CPU kernel argument passing issues by packaging arguments into a structure to work around a `libffi`
  library bug ([GH-356](https://github.com/NVIDIA/warp/issues/356)).
- Fix matrix assignment and indexing operations when matrices are stored as struct members
  ([GH-793](https://github.com/NVIDIA/warp/issues/793)).
- Fix `str()` and `repr()` implementations missing for scalar types at the Python scope
  ([GH-863](https://github.com/NVIDIA/warp/issues/863)).
- Fix issue with calling user functions from the Python scope with `wp.array` parameters.
- Fix 2D shared tile allocation/de-allocation bug inside Warp functions
  ([GH-877](https://github.com/NVIDIA/warp/issues/877)).
- Fix `wp.load_module()` when loading modules created with `@wp.kernel(module="unique")`.
- Fix an off-by-one error in marching cubes output coordinates to align with the `scikit-image` convention
  ([GH-324](https://github.com/NVIDIA/warp/issues/324)).
- Fix `UnboundLocalError` when applying `warp.jax_experimental.ffi.jax_callable` to a function annotated with the
  `None` return type ([GH-893](https://github.com/NVIDIA/warp/issues/893)).
- Fix compatibility of the OpenGL renderer with macOS ([GH-834](https://github.com/NVIDIA/warp/issues/834)).
- Fix evaluation of Discontinuous Galerkin gradients for `warp.fem` discrete fields.
- Work around caching issue ([GH-637](https://github.com/NVIDIA/warp/issues/637)) with operator evaluation in
  `warp.fem` integrands.
- Fix adding superfluous inactive nodes to tetrahedron polynomial function spaces in `warp.fem`.
- Fix `#line` directives for Python↔CUDA source correlation not being emitted by default when a module is compiled in
  debug mode ([GH-901](https://github.com/NVIDIA/warp/issues/901)).

## [1.8.1] - 2025-08-01

### Deprecated

- This is the final release that will provide builds for or support the CUDA 11.x Toolkit and driver.
  Starting with v1.9.0, Warp will require CUDA 12.x or newer.
- Deprecate the `graph_compatible` boolean flag in `jax_callable()` in favor of the new `graph_mode` argument with
  `GraphMode` enum ([GH-848](https://github.com/NVIDIA/warp/issues/848)).

### Added

- Add documentation for creating and manipulating Warp structured arrays using NumPy
  ([GH-852](https://github.com/NVIDIA/warp/issues/852)).
- Add documentation for `wp.indexedarray()` ([GH-468](https://github.com/NVIDIA/warp/issues/468)).
- Support input-output aliasing in JAX FFI ([GH-815](https://github.com/NVIDIA/warp/issues/815)).
- Support capturing `jax_callable()` using Warp via the new `graph_mode` parameter (`GraphMode.WARP`), enabling capture
  of graphs with conditional nodes that cannot be used as subgraphs in a JAX capture
  ([GH-848](https://github.com/NVIDIA/warp/issues/848)).

### Fixed

- Fix `tape.zero()` to correctly reset gradient arrays in nested structs
  ([GH-807](https://github.com/NVIDIA/warp/issues/807)).
- Fix incorrect adjoints for `div(scalar, vec)`, `div(scalar, mat)`, and `div(scalar, quat)`, and other miscellaneous
  issues with adjoints ([GH-831](https://github.com/NVIDIA/warp/issues/831)).
- Fix a module-hashing issue for functions or kernels using static expressions that cannot be resolved at the time of
  declaration ([GH-830](https://github.com/NVIDIA/warp/issues/830)).
- Fix a bug in which changes to `wp.config.mode` were not being picked up after module initialization
  ([GH-856](https://github.com/NVIDIA/warp/issues/856)).
- Fix a bug where CUDA modules could get prematurely unloaded when conditional graph nodes are used.
- Fix compile time regression for kernels using matmul, Cholesky, and FFT solvers by upgrading to libmathdx 0.2.2
  ([GH-809](https://github.com/NVIDIA/warp/issues/809)).
- Fix potential uninitialized memory issues in `wp.tile_sort()` ([GH-836](https://github.com/NVIDIA/warp/issues/836)).
- Fix `wp.tile_min()` and `wp.tile_argmin()` to return correct values for large tiles with low occupancy
  ([GH-725](https://github.com/NVIDIA/warp/issues/725)).
- Fix codegen errors associated with adjoint of `wp.tile_sum()` when using shared tiles
  ([GH-822](https://github.com/NVIDIA/warp/issues/822)).
- Fix driver entry point error for `cuDeviceGetUuid` caused by using an incorrect version
  ([GH-851](https://github.com/NVIDIA/warp/issues/851)).
- Fix an issue that caused Warp to request PTX generation from NVRTC for architectures unsupported by the compiler
  ([GH-858](https://github.com/NVIDIA/warp/issues/858)).
- Fix a regression where `wp.sparse.bsr_from_triplets()` ignored the `prune_numerical_zeros=False` setting
  ([GH-832](https://github.com/NVIDIA/warp/issues/832)).
- Fix missing cloth-body contact in `wp.sim.VBDIntegrator` with `handle_self_contact=False`
  ([GH-862](https://github.com/NVIDIA/warp/issues/862)).
- Fix a bug causing potential infinite loops in the color balancing calculation
  ([GH-816](https://github.com/NVIDIA/warp/issues/816)).
- Fix box-box collision by computing the contact normal at the closest point of approach instead of at the center of
  the source box ([GH-839](https://github.com/NVIDIA/warp/pull/839)).
- Fix the OpenGL renderer not correctly displaying colors for box shapes
  ([GH-810](https://github.com/NVIDIA/warp/issues/810)).
- Fix a bug in `OpenGLRenderer` where meshes with different `scale` attributes were incorrectly instanced, causing
  them all to be rendered with the same scale `OpenGLRenderer` ([GH-828](https://github.com/NVIDIA/warp/issues/828)).

## [1.8.0] - 2025-07-01

### Added

- Add `wp.map()` to map a function over arrays and add math operators for Warp arrays
  ([docs](https://nvidia.github.io/warp/modules/runtime.html#warp.utils.map),
  [GH-694](https://github.com/NVIDIA/warp/issues/694)).
- Add support for dynamic control flow in CUDA graphs, see `wp.capture_if()` and `wp.capture_while()`
  ([docs](https://nvidia.github.io/warp/modules/runtime.html#conditional-execution),
  [GH-597](https://github.com/NVIDIA/warp/issues/597)).
- Add `wp.capture_debug_dot_print()` to write a DOT file describing the structure of a captured CUDA graph
  ([GH-746](https://github.com/NVIDIA/warp/issues/746)).
- Add the `Device.sm_count` property to get the number of streaming multiprocessors on a CUDA device
  ([GH-584](https://github.com/NVIDIA/warp/issues/584)).
- Add `wp.block_dim()` to query the number of threads in the current block inside a kernel
  ([GH-695](https://github.com/NVIDIA/warp/issues/695)).
- Add `wp.atomic_cas()` and `wp.atomic_exch()` built-ins for atomic compare-and-swap and exchange operations
  ([GH-767](https://github.com/NVIDIA/warp/issues/767)).
- Add support for profiling GPU runtime module compilation using the global `wp.config.compile_time_trace`
  setting or the module-level `"compile_time_trace"` option. When used, JSON files in the Trace Event
  format will be written in the kernel cache, which can be opened in a viewer like `chrome://tracing/`
  ([docs](https://nvidia.github.io/warp/profiling.html#profiling-module-compilation),
  [GH-609](https://github.com/NVIDIA/warp/issues/609)).
- Add support for returning multiple values from native functions like `wp.svd3()` and `wp.quat_to_axis_angle()`
  ([GH-503](https://github.com/NVIDIA/warp/issues/503)).
- Add support for passing tiles to user `wp.func` functions ([GH-682](https://github.com/NVIDIA/warp/issues/682)).
- Add `wp.tile_squeeze()` to remove axes of length one ([GH-662](https://github.com/NVIDIA/warp/issues/662)).
- Add `wp.tile_reshape()` to reshape a tile ([GH-663](https://github.com/NVIDIA/warp/issues/663)).
- Add `wp.tile_astype()` to return a new tile with the same data but different data type. ([GH-683](https://github.com/NVIDIA/warp/issues/683)).
- Add support for in-place tile add and subtract operations ([GH-518](https://github.com/NVIDIA/warp/issues/518)).
- Add support for in-place tile-component addition and subtraction ([GH-659](https://github.com/NVIDIA/warp/issues/659)).
- Add support for 2D solves using `wp.tile_cholesky_solve()` ([GH-773](https://github.com/NVIDIA/warp/pull/773)).
- Add `wp.tile_scan_inclusive()` and `wp.tile_scan_exclusive()` for performing inclusive and exclusive scans over tiles
  ([GH-731](https://github.com/NVIDIA/warp/issues/731)).
- Support attribute indexing for quaternions on the right-hand side of expressions
  ([GH-625](https://github.com/NVIDIA/warp/issues/625)).
- Add `wp.transform_compose()` and `wp.transform_decompose()` for converting between transforms and 4x4 matrices with 3D
  scale information ([GH-576](https://github.com/NVIDIA/warp/issues/576)).
- Add various `wp.transform` syntax operations for loading and storing ([GH-710](https://github.com/NVIDIA/warp/issues/710)).
- Add the `as_spheres` parameter to `UsdRenderer.render_points()` in order to choose whether to render the points as USD
  spheres using a point instancer or as simple USD points ([GH-634](https://github.com/NVIDIA/warp/issues/634)).
- Add support for animating visibility of objects in the USD renderer
  ([GH-598](https://github.com/NVIDIA/warp/issues/598)).
- Add `wp.sim.VBDIntegrator.rebuild_bvh()` to rebuild the BVH used for detecting self-contacts.
- Add damping terms `wp.sim.VBDIntegrator` collisions, with strength is controlled by `Model.soft_contact_kd`.
- Improve consistency of the `wp.fem.lookup()` operator across geometries and add filtering parameters
  ([GH-618](https://github.com/NVIDIA/warp/issues/618)).
- Add two examples demonstrating shape optimization using `warp.fem`: `fem/example_elastic_shape_optimization.py` and
  `fem/example_darcy_ls_optimization.py` ([GH-698](https://github.com/NVIDIA/warp/issues/698)).
- Add a `py.typed` marker file (per PEP 561) to the package to formally support static type checking by downstream users
  ([GH-780](https://github.com/NVIDIA/warp/issues/780)).

### Removed

- Remove `wp.mlp()` (deprecated in v1.6.0). Use tile primitives instead.
- Remove `wp.autograd.plot_kernel_jacobians()` (deprecated in v1.4.0). Use `wp.autograd.jacobian_plot()` instead.
- Remove the `length` and `owner` keyword arguments from `wp.array()` constructor (deprecated in v1.6.0).
  Use the `shape` and `deleter` keywords instead.
- Remove the `kernel` keyword argument from `wp.autograd.jacobian()` and `wp.autograd.jacobian_fd()` (deprecated in v1.6.0).
  Use the `function` keyword argument instead.
- Remove the `outputs` keyword argument from `wp.autograd.jacobian_plot()` (deprecated in v1.6.0).

### Changed

- Deprecate the `warp.sim` module (planned for removal in v1.10). It will be superseded by the upcoming Newton library,
  a separate package with a new API. Migrating will require code changes; a future guide will be provided
  ([current draft](https://newton-physics.github.io/newton/migration.html)). See the GitHub announcement for details
  ([GH-735](https://github.com/NVIDIA/warp/discussions/735)).
- Deprecate the `wp.matrix(pos, quat, scale)` built-in function. Use `wp.transform_compose()` instead
  ([GH-576](https://github.com/NVIDIA/warp/issues/576)).
- Improve support for tuples in kernels ([GH-506](https://github.com/NVIDIA/warp/issues/506)).
- Return a constant value from `len()` where possible.
- Rename the internal function `wp.types.type_length()` to `wp.types.type_size()`.
- Rename `wp.tile_cholesky_solve()` input parameters to align with its docstring
  ([GH-726](https://github.com/NVIDIA/warp/issues/726)).
- Change `wp.tile_upper_solve()` and `wp.tile_lower_solve()` to use libmathdx 0.2.1 TRSM solver
  ([GH-773](https://github.com/NVIDIA/warp/pull/773)).
- Skip adjoint compilation for `wp.tile_matmul()` if `enable_backward` is disabled
  ([GH-644](https://github.com/NVIDIA/warp/issues/644)).
- Allow tile reductions to work with non-scalar tile types ([GH-771](https://github.com/NVIDIA/warp/issues/771)).
- Permit data-type preservation with `preserve_type=True` when tiling a value across the block with `wp.Tile()`
  ([GH-772](https://github.com/NVIDIA/warp/issues/772)).
- Make `wp.sparse.bsr_[set_]from_triplets` differentiable with respect to the input triplet values
  ([GH-760](https://github.com/NVIDIA/warp/issues/760)).
- Expose new `warp.fem` operators: `node_count`, `node_index`, `element_coordinates`, `element_closest_point`.
- Change `wp.sim.VBDIntegrator` rigid-body-contact handling to use only the shape's friction coefficient, rather than
  averaging the shape's and the cloth's coefficients.
- Limit usage of the `wp.assign_copy()` hidden built-in to the kernel scope.
- Describe the distinction between `inputs` and `outputs` arguments in the
  [Kernel documentation](https://nvidia.github.io/warp/modules/runtime.html#kernels).
- Reduce the overhead of `wp.launch()` by avoiding costly native API calls
  ([GH-774](https://github.com/NVIDIA/warp/pull/774)).
- Improve error reporting when calling `@wp.func`-decorated functions from the Python scope
  ([GH-521](https://github.com/NVIDIA/warp/issues/521)).

### Fixed

- Fix missing documentation for geometric structs ([GH-674](https://github.com/NVIDIA/warp/issues/674)).
- Fix the type annotations in various tile functions ([GH-714](https://github.com/NVIDIA/warp/issues/714)).
- Fix incorrect stride initialization in tiles returned from functions taking transposed tiles as input
  ([GH-722](https://github.com/NVIDIA/warp/issues/722)).
- Fix adjoint generation for user functions that return a tile ([GH-749](https://github.com/NVIDIA/warp/issues/749)).
- Fix tile-based solvers failing to accept and return transposed tiles
  ([GH-768](https://github.com/NVIDIA/warp/issues/768)).
- Fix the `Formal parameter space overflowed` error during `wp.sim.VBDIntegrator` kernel compilation for the backward
  pass in CUDA 11 Warp builds. This was resolved by decoupling collision and elasticity evaluations into
  separate kernels, increasing parallelism and speeding up the solver
  ([GH-442](https://github.com/NVIDIA/warp/issues/442)).
- Fix an issue with graph coloring on an empty graph ([GH-509](https://github.com/NVIDIA/warp/issues/509)).
- Fix an integer overflow bug in the native graph coloring module ([GH-718](https://github.com/NVIDIA/warp/issues/718)).
- Fix `UsdRenderer.render_points()` not supporting multiple colors
  ([GH-634](https://github.com/NVIDIA/warp/issues/634)).
- Fix an inconsistency in the `wp.fem` module regarding the orientation of 2D geometry side normals
  ([GH-629](https://github.com/NVIDIA/warp/issues/629)).
- Fix premature unloading of CUDA modules used in JAX FFI graph captures
  ([GH-782](https://github.com/NVIDIA/warp/issues/782)).

## [1.7.2] - 2025-05-31

### Added

- Add missing adjoint method for tile `assign` operations ([GH-680](https://github.com/NVIDIA/warp/issues/680)).
- Add documentation for the fact that `+=` and `-=` invoke `wp.atomic_add()` and `wp.atomic_sub()`, respectively
  ([GH-505](https://github.com/NVIDIA/warp/issues/505)).
- Add a [publications list](https://github.com/NVIDIA/warp/blob/main/PUBLICATIONS.md) of academic and research projects
  leveraging Warp ([GH-686](https://github.com/NVIDIA/warp/issues/686)).

### Changed

- Prevent and document that class inheritance is not supported for `wp.struct` (now throws `RuntimeError`)
  ([GH-656](https://github.com/NVIDIA/warp/issues/656)).
- Warn when an incompatible data type conversion is detected when constructing an array using the
  `__cuda_array_interface__` ([GH-624](https://github.com/NVIDIA/warp/issues/624),
  [GH-670](https://github.com/NVIDIA/warp/issues/670)).
- Relax the exact version requirement in `omni.warp` towards `omni.warp.core`
  ([GH-702](https://github.com/NVIDIA/warp/issues/702)).
- Rename the "Kernel Reference" documentation page to "Built-Ins Reference", with each built-in now having
  annotations to denote whether they are accessible only from the kernel scope or also from the Python runtime scope
  ([GH-532](https://github.com/NVIDIA/warp/issues/532)).

### Fixed

- Fix an issue where arrays stored in structs could be garbage collected without updating the struct ctype
  ([GH-720](https://github.com/NVIDIA/warp/issues/720)).
- Fix an issue with preserving the base class of nested struct attributes
  ([GH-574](https://github.com/NVIDIA/warp/issues/574)).
- Allow recovering from out-of-memory errors during `wp.Volume` allocation
  ([GH-611](https://github.com/NVIDIA/warp/issues/611)).
- Fix 2D tile load when source array and tile have incompatible strides
  ([GH-688](https://github.com/NVIDIA/warp/issues/688)).
- Fix compilation errors with `wp.tile_atomic_add()` ([GH-681](https://github.com/NVIDIA/warp/issues/681)).
- Fix `wp.svd2()` with duplicate singular values and improved accuracy
  ([GH-679](https://github.com/NVIDIA/warp/issues/679)).
- Fix `OpenGLRenderer.update_shape_instance()` not having color buffers created for the shape instances.
- Fix text rendering in `wp.render.OpenGLRenderer` ([GH-704](https://github.com/NVIDIA/warp/issues/704)).
- Fix assembly of rigid body inertia in `ModelBuilder.collapse_fixed_joints()`
  ([GH-631](https://github.com/NVIDIA/warp/issues/631)).
- Fix `UsdRenderer.render_points()` erroring out when passed 4 points or less
  ([GH-708](https://github.com/NVIDIA/warp/issues/708)).
- Fix `wp.atomic_*()` built-ins not working with some types ([GH-733](https://github.com/NVIDIA/warp/issues/733)).
- Fix garbage-collection issues with JAX FFI callbacks ([GH-711](https://github.com/NVIDIA/warp/pull/711)).

## [1.7.1] - 2025-04-30

### Added

- Add example of a distributed Jacobi solver using `mpi4py` in `warp/examples/distributed/example_jacobi_mpi.py`
  ([GH-475](https://github.com/NVIDIA/warp/issues/475)).

### Changed

- Improve `repr()` for Warp types, including adding `repr()` for `wp.array`.
- Change the USD renderer to use `framesPerSecond` for time sampling instead of `timeCodesPerSecond`
  to avoid playback speed issues in some viewers ([GH-617](https://github.com/NVIDIA/warp/issues/617)).
- `Model.rigid_contact_tids` are now -1 at non-active contact indices which allows to retrieve the vertex index of a
  mesh collision, see `test_collision.py` ([GH-623](https://github.com/NVIDIA/warp/issues/623)).
- Improve handling of deprecated JAX features ([GH-613](https://github.com/NVIDIA/warp/pull/613)).

### Fixed

- Fix a code generation bug involving return statements in Warp kernels, which could result in some threads in Warp
  being skipped when processed on the GPU ([GH-594](https://github.com/NVIDIA/warp/issues/594)).
- Fix constructing `DeformedGeometry` from `wp.fem.Trimesh3D` geometries
  ([GH-614](https://github.com/NVIDIA/warp/issues/614)).
- Fix `lookup` operator for `wp.fem.Trimesh3D` ([GH-618](https://github.com/NVIDIA/warp/issues/618)).
- Include the block dimension in the LTO file hash for the Cholesky solver
  ([GH-639](https://github.com/NVIDIA/warp/issues/639)).
- Fix tile loads for small tiles with aligned source memory ([GH-622](https://github.com/NVIDIA/warp/issues/622)).
- Fix length/shape matching for vectors and matrices from the Python scope.
- Fix the `dtype` parameter missing for `wp.quaternion()`.
- Fix invalid `dtype` comparison when using the `wp.matrix()`/`wp.vector()`/`wp.quaternion()` constructors
  with literal values and an explicit `dtype` argument ([GH-651](https://github.com/NVIDIA/warp/issues/651)).
- Fix incorrect thread index lookup for the backward pass of `wp.sim.collide()`
  ([GH-459](https://github.com/NVIDIA/warp/issues/459)).
- Fix a bug where `wp.sim.ModelBuilder` adds springs with -1 as vertex indices
  ([GH-621](https://github.com/NVIDIA/warp/issues/621)).
- Fix center of mass, inertia computation for mesh shapes ([GH-251](https://github.com/NVIDIA/warp/issues/251)).
- Fix computation of body center of mass to account for shape orientation
  ([GH-648](https://github.com/NVIDIA/warp/issues/648)).
- Fix `show_joints` not working with `wp.sim.render.SimRenderer` set to render to USD
  ([GH-510](https://github.com/NVIDIA/warp/issues/510)).
- Fix the jitter for the `OgnParticlesFromMesh` node not being computed correctly.
- Fix documentation of `atol` and `rtol` arguments to `wp.autograd.gradcheck()` and `wp.autograd.gradcheck_tape()`
  ([GH-508](https://github.com/NVIDIA/warp/issues/508)).
- Fix an issue where the position of a fixed particle is not copied to the output state ([GH-627](https://github.com/NVIDIA/warp/issues/627)).

## [1.7.0] - 2025-03-30

### Added

- Support JAX foreign function interface (FFI)
  ([docs](https://nvidia.github.io/warp/modules/interoperability.html#jax-foreign-function-interface-ffi),
  [GH-511](https://github.com/NVIDIA/warp/issues/511)).
- Support Python/SASS correlation in Nsight Compute reports by emitting `#line` directives in CUDA-C code.
  This setting is controlled by `wp.config.line_directives` and is `True` by default.
  ([docs](https://nvidia.github.io/warp/profiling.html#nsight-compute-profiling),
   [GH-437](https://github.com/NVIDIA/warp/issues/437))
- Support `vec4f` grid construction in `wp.Volume.allocate_by_tiles()`.
- Add 2D SVD `wp.svd2()` ([GH-436](https://github.com/NVIDIA/warp/issues/436)).
- Add `wp.randu()` for random `uint32` generation.
- Add matrix construction functions `wp.matrix_from_cols()` and `wp.matrix_from_rows()`
  ([GH-278](https://github.com/NVIDIA/warp/issues/278)).
- Add `wp.transform_from_matrix()` to obtain a transform from a 4x4 matrix
  ([GH-211](https://github.com/NVIDIA/warp/issues/211)).
- Add `wp.where()` to select between two arguments conditionally using a
  more intuitive argument order (`cond`, `value_if_true`, `value_if_false`)
  ([GH-469](https://github.com/NVIDIA/warp/issues/469)).
- Add `wp.get_mempool_used_mem_current()` and `wp.get_mempool_used_mem_high()` to
  query the respective current and high-water mark memory pool allocator usage.
  ([GH-446](https://github.com/NVIDIA/warp/issues/446)).
- Add `Stream.is_complete` and `Event.is_complete` properties to query completion status
  ([GH-435](https://github.com/NVIDIA/warp/issues/435)).
- Support timing events inside of CUDA graphs ([GH-556](https://github.com/NVIDIA/warp/issues/556)).
- Add LTO cache to speed up compilation times for kernels using MathDx-based tile functions.
  Use `wp.clear_lto_cache()` to clear the LTO cache ([GH-507](https://github.com/NVIDIA/warp/issues/507)).
- Add example demonstrating gradient checkpointing for fluid optimization in
  `warp/examples/optim/example_fluid_checkpoint.py`.
- Add a hinge-angle-based bending force to `wp.sim.VBDIntegrator`.
- Add an example to show mesh sampling using a CDF
  ([GH-476](https://github.com/NVIDIA/warp/issues/476)).

### Changed

- **Breaking:** Remove CUTLASS dependency and `wp.matmul()` functionality (including batched version).
  Users should use tile primitives for matrix multiplication operations instead.
- Deprecate constructing a matrix from vectors using `wp.matrix()`.
- Deprecate `wp.select()` in favor of `wp.where()`. Users should update their code to use
  `wp.where(cond, value_if_true, value_if_false)` instead of `wp.select(cond, value_if_false, value_if_true)`.
- `wp.sim.Control` no longer has a `model` attribute ([GH-487](https://github.com/NVIDIA/warp/issues/487)).
- `wp.sim.Control.reset()` is deprecated and now only zeros-out the controls (previously restored controls
  to initial `model` state). Use `wp.sim.Control.clear()` instead.
- Vector/matrix/quaternion component assignment operations (e.g., `v[0] = x`) now compile and run faster in the
  backward pass. Note: For correct gradient computation, each component should only be assigned once.
- `@wp.kernel` has now an optional `module` argument that allows passing a `wp.context.Module` to the kernel,
  or, if set to `"unique"` let Warp create a new unique module just for this kernel.
  The default behavior to use the current module is unchanged.
- Default PTX architecture is now automatically determined by the devices present in the system,
  ensuring optimal compatibility and performance ([GH-537](https://github.com/NVIDIA/warp/issues/537)).
- Structs now have a trivial default constructor, allowing for `wp.tile_reduce()` on tiles with struct data types.
- Extend `wp.tile_broadcast()` to support broadcasting to 1D, 3D, and 4D shapes (in addition to existing 2D support).
- `wp.fem.integrate()` and `wp.fem.interpolate()` may now perform parallel evaluation of quadrature points within elements.
- `wp.fem.interpolate()` can now build Jacobian sparse matrices of interpolated functions with respect to a trial field.
- Multiple `wp.sparse` routines (`bsr_set_from_triplets`, `bsr_assign`, `bsr_axpy`, `bsr_mm`) now accept a `masked`
  flag to discard any non-zero not already present in the destination matrix.
- `wp.sparse.bsr_assign()` no longer requires source and destination block shapes to evenly divide each other.
- Extend `wp.expect_near()` to support all vectors and quaternions.
- Extend `wp.quat_from_matrix()` to support 4x4 matrices.
- Update the `OgnClothSimulate` node to use the VBD integrator ([GH-512](https://github.com/NVIDIA/warp/issues/512)).
- Remove the `globalScale` parameter from the `OgnClothSimulate` node.

### Fixed

- Fix an out-of-bounds access bug caused by an unbalanced BVH tree ([GH-536](https://github.com/NVIDIA/warp/issues/536)).
- Fix an error of incorrectly adding the offset to -1 elements in `edge_indices` when adding a ModelBuilder to another
  ([GH-557](https://github.com/NVIDIA/warp/issues/557)).

## [1.6.2] - 2025-03-07

### Changed

- Update project license from *NVIDIA Software License* to *Apache License, Version 2.0* (see `LICENSE.md`).

## [1.6.1] - 2025-03-03

### Added

- Document `wp.Launch` objects ([docs](https://nvidia.github.io/warp/modules/runtime.html#launch-objects),
  [GH-428](https://github.com/NVIDIA/warp/issues/428)).
- Document how overwriting previously computed results can lead to incorrect gradients
  ([docs](https://nvidia.github.io/warp/modules/differentiability.html#array-overwrites),
  [GH-525](https://github.com/NVIDIA/warp/issues/525)).

### Fixed

- Fix unaligned loads with offset 2D tiles in `wp.tile_load()`.
- Fix FP64 accuracy of thread-level matrix-matrix multiplications ([GH-489](https://github.com/NVIDIA/warp/issues/489)).
- Fix `wp.array()` not initializing from arrays defining a CUDA array interface when the target device is CPU
  ([GH-523](https://github.com/NVIDIA/warp/issues/523)).
- Fix `wp.Launch` objects not storing and replaying adjoint kernel launches
  ([GH-449](https://github.com/NVIDIA/warp/issues/449)).
- Fix `wp.config.verify_autograd_array_access` failing to detect overwrites in generic Warp functions
  ([GH-493](https://github.com/NVIDIA/warp/issues/493)).
- Fix an error on Windows when closing an `OpenGLRenderer` app ([GH-488](https://github.com/NVIDIA/warp/issues/488)).
- Fix per-vertex colors not being correctly written out to USD meshes when a constant color is being passed
  ([GH-480](https://github.com/NVIDIA/warp/issues/480)).
- Fix an error in capturing the `wp.sim.VBDIntegrator` with CUDA graphs when `handle_self_contact` is enabled
  ([GH-441](https://github.com/NVIDIA/warp/issues/441)).
- Fix an error of AABB computation in `wp.collide.TriMeshCollisionDetector`.
- Fix URDF-imported planar joints not being set with the intended `target_ke`, `target_kd`, and `mode` parameters
  ([GH-454](https://github.com/NVIDIA/warp/issues/454)).
- Fix `ModelBuilder.add_builder()` to use correct offsets for `ModelBuilder.joint_parent` and `ModelBuilder.joint_child`
  ([GH-432](https://github.com/NVIDIA/warp/issues/432))
- Fix underallocation of contact points for box–sphere and box–capsule collisions.
- Fix `wp.randi()` documentation to show correct output range of `[-2^31, 2^31)`.

## [1.6.0] - 2025-02-03

### Added

- Add preview of Tile Cholesky factorization and solve APIs through `wp.tile_cholesky()`, `tile_cholesky_solve()`
  and `tile_diag_add()` (preview APIs are subject to change).
- Support for loading tiles from arrays whose shapes are not multiples of the tile dimensions.
  Out-of-bounds reads will be zero-filled and out-of-bounds writes will be skipped.
- Support for higher-dimensional (up to 4D) tile shapes and memory operations.
- Add intersection-free self-contact support in `wp.sim.VBDIntegrator` by passing `handle_self_contact=True`.
  See `warp/examples/sim/example_cloth_self_contact.py` for a usage example.
- Add functions `wp.norm_l1()`, `wp.norm_l2()`, `wp.norm_huber()`, `wp.norm_pseudo_huber()`, and `wp.smooth_normalize()`
  for vector types to a new `wp.math` module.
- `wp.sim.SemiImplicitIntegrator` and `wp.sim.FeatherstoneIntegrator` now have an optional `friction_smoothing`
  constructor argument (defaults to 1.0) that controls softness of the friction norm computation.
- Support `assert` statements in kernels ([docs](https://nvidia.github.io/warp/debugging.html#assertions)).
  Assertions can only be triggered in `"debug"` mode ([GH-366](https://github.com/NVIDIA/warp/issues/336)).
- Support CUDA IPC on Linux. Call the `ipc_handle()` method to get an IPC handle for a `wp.Event` or a `wp.array`,
  and call `wp.from_ipc_handle()` or `wp.event_from_ipc_handle()` in another process to open the handle
  ([docs](https://nvidia.github.io/warp/modules/runtime.html#interprocess-communication-ipc)).
- Add per-module option to disable fused floating point operations, use `wp.set_module_options({"fuse_fp": False})`
  ([GH-379](https://github.com/NVIDIA/warp/issues/379)).
- Add per-module option to add CUDA-C line information for profiling, use `wp.set_module_options({"lineinfo": True})`.
- Support operator overloading for `wp.struct` objects by defining `wp.func` functions
  ([GH-392](https://github.com/NVIDIA/warp/issues/392)).
- Add built-in function `wp.len()` to retrieve the number of elements for vectors, quaternions, matrices, and arrays
  ([GH-389](https://github.com/NVIDIA/warp/issues/389)).
- Add `warp/examples/optim/example_softbody_properties.py` as an optimization example for soft-body properties
  ([GH-419](https://github.com/NVIDIA/warp/pull/419)).
- Add `warp/examples/tile/example_tile_walker.py`, which reworks the existing `example_walker.py`
  to use Warp's tile API for matrix multiplication.
- Add `warp/examples/tile/example_tile_nbody.py` as an example of an N-body simulation using Warp tile primitives.

### Changed

- **Breaking:** Change `wp.tile_load()` and `wp.tile_store()` indexing behavior so that indices are now specified in
  terms of *array elements* instead of *tile multiples*.
- **Breaking:** Tile operations now take `shape` and `offset` parameters as tuples,
  e.g.: `wp.tile_load(array, shape=(m,n), offset=(i,j))`.
- **Breaking:** Change exception types and error messages thrown by tile functions for improved consistency.
- Add an implicit tile synchronization whenever a shared memory tile's data is reinitialized (e.g. in dynamic loops).
  This could result in lower performance.
- `wp.Bvh` constructor now supports various construction algorithms via the `constructor` argument, including
  `"sah"` (Surface Area Heuristics), `"median"`, and `"lbvh"` ([docs](https://nvidia.github.io/warp/modules/runtime.html#warp.Bvh.__init__))
- Improve the query efficiency of `wp.Bvh` and `wp.Mesh`.
- Improve memory consumption, compilation and runtime performance when using in-place vector/matrix assignments in
  kernels that have `enable_backward` set to `False` ([GH-332](https://github.com/NVIDIA/warp/issues/332)).
- Vector/matrix/quaternion component `+=` and `-=` operations compile and run faster in the backward pass
  ([GH-332](https://github.com/NVIDIA/warp/issues/332)).
- Name files in the kernel cache according to their directory. Previously, all files began with
  `module_codegen` ([GH-431](https://github.com/NVIDIA/warp/issues/431)).
- Avoid recompilation of modules when changing `block_dim`.
- `wp.autograd.gradcheck_tape()` now has additional optional arguments `reverse_launches` and `skip_to_launch_index`.
- `wp.autograd.gradcheck()`, `wp.autograd.jacobian()`, and `wp.autograd.jacobian_fd()` now also accept
  arbitrary Python functions that have Warp arrays as inputs and outputs.
- `update_vbo_transforms` kernel launches in the OpenGL renderer are no longer recorded onto the tape.
- Skip emitting backward functions/kernels in the generated C++/CUDA code when `enable_backward` is set to `False`.
- Emit deprecation warnings for the use of the `owner` and `length` keywords in the `wp.array` initializer.
- Emit deprecation warnings for the use of `wp.mlp()`, `wp.matmul()`, and `wp.batched_matmul()`.
  Use tile primitives instead.
- Increase CPU array alignment for compatibility with other libraries like JAX/XLA ([GH-550](https://github.com/NVIDIA/warp/issues/550)).

### Fixed

- Fix unintended modification of non-Warp arrays during the backward pass ([GH-394](https://github.com/NVIDIA/warp/issues/394)).
- Fix so that `wp.Tape.zero()` zeroes gradients passed via the `grads` parameter in `wp.Tape.backward()`
  ([GH-407](https://github.com/NVIDIA/warp/issues/407)).
- Fix errors during graph capture caused by module unloading ([GH-401](https://github.com/NVIDIA/warp/issues/401)).
- Fix potential memory corruption errors when allocating arrays with strides ([GH-404](https://github.com/NVIDIA/warp/issues/404)).
- Fix `wp.array()` not respecting the target `dtype` and `shape` when the given data is an another array with a CUDA interface
  ([GH-363](https://github.com/NVIDIA/warp/issues/363)).
- Negative constants evaluate to compile-time constants ([GH-403](https://github.com/NVIDIA/warp/issues/403))
- Fix `ImportError` exception being thrown during interpreter shutdown on Windows when using the OpenGL renderer
  ([GH-412](https://github.com/NVIDIA/warp/issues/412)).
- Fix the OpenGL renderer not working when multiple instances exist at the same time ([GH-385](https://github.com/NVIDIA/warp/issues/385)).
- Fix `AttributeError` crash in the OpenGL renderer when moving the camera ([GH-426](https://github.com/NVIDIA/warp/issues/426)).
- Fix the OpenGL renderer not correctly displaying duplicate capsule, cone, and cylinder shapes
  ([GH-388](https://github.com/NVIDIA/warp/issues/388)).
- Fix the overriding of `wp.sim.ModelBuilder` default parameters ([GH-429](https://github.com/NVIDIA/warp/pull/429)).
- Fix indexing of `wp.tile_extract()` when the block dimension is smaller than the tile size.
- Fix scale and rotation issues with the rock geometry used in the granular collision SDF example
  ([GH-409](https://github.com/NVIDIA/warp/issues/409)).
- Fix autodiff Jacobian computation in `wp.autograd.jacobian()` where in some cases gradients were not zeroed-out properly.
- Fix plotting issues in `wp.autograd.jacobian_plot()`.
- Fix the `len()` operator returning the total size of a matrix instead of its first dimension.
- Fix gradient instability in rigid-body contact handling for `wp.sim.SemiImplicitIntegrator` and
  `wp.sim.FeatherstoneIntegrator` ([GH-349](https://github.com/NVIDIA/warp/issues/349)).
- Fix overload resolution of generic Warp functions with default arguments.
- Fix rendering of arrows with different `up_axis`, `color` in `OpenGLRenderer` ([GH-448](https://github.com/NVIDIA/warp/issues/448)).
- Fix bugs when converting `__cuda_array_interface__` arrays to Warp ([GH-763](https://github.com/NVIDIA/warp/issues/763)).

## [1.5.1] - 2025-01-02

### Added

- Add PyTorch basics and custom operators notebooks to the `notebooks` directory.
- Update PyTorch interop docs to include section on custom operators
  ([docs](https://nvidia.github.io/warp/modules/interoperability.html#pytorch-custom-ops-example)).

### Fixed

- warp.sim: Fix a bug in which the color-balancing algorithm was not updating the colorings.
- Fix custom colors being not being updated when rendering meshes with static topology in OpenGL
  ([GH-343](https://github.com/NVIDIA/warp/issues/343)).
- Fix `wp.launch_tiled()` not returning a `Launch` object when passed `record_cmd=True`.
- Fix default arguments not being resolved for `wp.func` when called from Python's runtime
  ([GH-386](https://github.com/NVIDIA/warp/issues/386)).
- Array overwrite tracking: Fix issue with not marking arrays passed to `wp.atomic_add()`, `wp.atomic_sub()`,
  `wp.atomic_max()`, or `wp.atomic_min()` as being written to ([GH-378](https://github.com/NVIDIA/warp/issues/378)).
- Fix for occasional failure to update `.meta` files into Warp kernel cache on Windows.
- Fix the OpenGL renderer not being able to run without a CUDA device available
  ([GH-344](https://github.com/NVIDIA/warp/issues/344)).
- Fix incorrect CUDA driver function versions ([GH-402](https://github.com/NVIDIA/warp/issues/402)).

## [1.5.0] - 2024-12-02

### Added

- Support for cooperative tile-based primitives using cuBLASDx and cuFFTDx, please see the tile
  [documentation](https://nvidia.github.io/warp/modules/tiles.html) for details.
- Expose a `reversed()` built-in for iterators ([GH-311](https://github.com/NVIDIA/warp/issues/311)).
- Support for saving Volumes into `.nvdb` files with the `save_to_nvdb` method.
- warp.fem: Add `wp.fem.Trimesh3D` and `wp.fem.Quadmesh3D` geometry types for 3D surfaces with new `example_distortion_energy` example.
- warp.fem: Add `"add"` option to `wp.fem.integrate()` for accumulating integration result to existing output.
- warp.fem: Add `"assembly"` option to `wp.fem.integrate()` for selecting between more memory-efficient or more
  computationally efficient integration algorithms.
- warp.fem: Add Nédélec (first kind) and Raviart-Thomas vector-valued function spaces
  providing conforming discretization of `curl` and `div` operators, respectively.
- warp.sim: Add a graph coloring module that supports converting trimesh into a vertex graph and applying coloring.
  The `wp.sim.ModelBuilder` now includes methods to color particles for use with `wp.sim.VBDIntegrator()`,
  users should call `builder.color()` before finalizing assets.
- warp.sim: Add support for a per-particle radius for soft-body triangle contact using the `wp.sim.Model.particle_radius`
  array ([docs](https://nvidia.github.io/warp/modules/sim.html#warp.sim.Model.particle_radius)), replacing the previous
  hard-coded value of 0.01 ([GH-329](https://github.com/NVIDIA/warp/issues/329)).
- Add a `particle_radius` parameter to `wp.sim.ModelBuilder.add_cloth_mesh()` and `wp.sim.ModelBuilder.add_cloth_grid()`
  to set a uniform radius for the added particles.
- Document `wp.array` attributes ([GH-364](https://github.com/NVIDIA/warp/issues/364)).
- Document time-to-compile tradeoffs when using vector component assignment statements in kernels.
- Add introductory Jupyter notebooks to the `notebooks` directory.

### Changed

- Drop support for Python 3.7; Python 3.8 is now the minimum-supported version.
- Promote the `wp.Int`, `wp.Float`, and `wp.Scalar` generic annotation types to the public API.
- warp.fem: Simplify querying neighboring cell quantities when integrating on sides using new
  `wp.fem.cells()`, `wp.fem.to_inner_cell()`, `wp.fem.to_outer_cell()` operators.
- Show an error message when the type returned by a function differs from its annotation, which would have led to the compilation stage failing.
- Clarify that `wp.randn()` samples a normal distribution of mean 0 and variance 1.
- Raise error when passing more than 32 variadic argument to the `wp.printf()` built-in.

### Fixed

- Fix `place` setting of paddle backend.
- warp.fem: Fix tri-cubic shape functions on quadrilateral meshes.
- warp.fem: Fix caching of integrand kernels when changing code-generation options.
- Fix `wp.expect_neq()` overloads missing for scalar types.
- Fix an error when a `wp.kernel` or a `wp.func` object is annotated to return a `None` value.
- Fix error when reading multi-volume, BLOSC-compressed `.nvdb` files.
- Fix `wp.printf()` erroring out when no variadic arguments are passed ([GH-333](https://github.com/NVIDIA/warp/issues/333)).
- Fix memory access issues in soft-rigid contact collisions ([GH-362](https://github.com/NVIDIA/warp/issues/362)).
- Fix gradient propagation for in-place addition/subtraction operations on custom vector-type arrays.
- Fix the OpenGL renderer's window not closing when clicking the X button.
- Fix the OpenGL renderer's camera snapping to a different direction from the initial camera's orientation when first looking around.
- Fix custom colors being ignored when rendering meshes in OpenGL ([GH-343](https://github.com/NVIDIA/warp/issues/343)).
- Fix topology updates not being supported by the the OpenGL renderer.

## [1.4.2] - 2024-11-13

### Changed

- Make the output of `wp.print()` in backward kernels consistent for all supported data types.

### Fixed

- Fix to relax the integer types expected when indexing arrays (regression in `1.3.0`).
- Fix printing vector and matrix adjoints in backward kernels.
- Fix kernel compile error when printing structs.
- Fix an incorrect user function being sometimes resolved when multiple overloads are available with array parameters with different `dtype` values.
- Fix error being raised when static and dynamic for-loops are written in sequence with the same iteration variable names ([GH-331](https://github.com/NVIDIA/warp/issues/331)).
- Fix an issue with the `Texture Write` node, used in the Mandelbrot Omniverse sample, sometimes erroring out in multi-GPU environments.
- Code generation of in-place multiplication and division operations (regression introduced in a69d061)([GH-342](https://github.com/NVIDIA/warp/issues/342)).

## [1.4.1] - 2024-10-15

### Fixed

- Fix `iter_reverse()` not working as expected for ranges with steps other than 1 ([GH-311](https://github.com/NVIDIA/warp/issues/311)).
- Fix potential out-of-bounds memory access when a `wp.sparse.BsrMatrix` object is reused for storing matrices of different shapes.
- Fix robustness to very low desired tolerance in `wp.fem.utils.symmetric_eigenvalues_qr`.
- Fix invalid code generation error messages when nesting dynamic and static for-loops.
- Fix caching of kernels with static expressions.
- Fix `ModelBuilder.add_builder(builder)` to correctly update `articulation_start` and thereby `articulation_count` when `builder` contains more than one articulation.
- Re-introduced the `wp.rand*()`, `wp.sample*()`, and `wp.poisson()` onto the Python scope to revert a breaking change.

## [1.4.0] - 2024-10-01

### Added

- Support for a new `wp.static(expr)` function that allows arbitrary Python expressions to be evaluated at the time of
  function/kernel definition ([docs](https://nvidia.github.io/warp/codegen.html#static-expressions)).
- Support for stream priorities to hint to the device that it should process pending work
  in high-priority streams over pending work in low-priority streams when possible
  ([docs](https://nvidia.github.io/warp/modules/concurrency.html#stream-priorities)).
- Adaptive sparse grid geometry to `warp.fem` ([docs](https://nvidia.github.io/warp/modules/fem.html#adaptivity)).
- Support for defining `wp.kernel` and `wp.func` objects from within closures.
- Support for defining multiple versions of kernels, functions, and structs without manually assigning unique keys.
- Support for default argument values for user functions decorated with `wp.func`.
- Allow passing custom launch dimensions to `jax_kernel()` ([GH-310](https://github.com/NVIDIA/warp/pull/310)).
- JAX interoperability examples for sharding and matrix multiplication ([docs](https://nvidia.github.io/warp/modules/interoperability.html#using-shardmap-for-distributed-computation)).
- Interoperability support for the PaddlePaddle ML framework ([GH-318](https://github.com/NVIDIA/warp/pull/318)).
- Support `wp.mod()` for vector types ([GH-282](https://github.com/NVIDIA/warp/issues/282)).
- Expose the modulo operator `%` to Python's runtime scalar and vector types.
- Support for fp64 `atomic_add`, `atomic_max`, and `atomic_min` ([GH-284](https://github.com/NVIDIA/warp/issues/284)).
- Support for quaternion indexing (e.g. `q.w`).
- Support shadowing builtin functions ([GH-308](https://github.com/NVIDIA/warp/issues/308)).
- Support for redefining function overloads.
- Add an ocean sample to the `omni.warp` extension.
- `warp.sim.VBDIntegrator` now supports body-particle collision.
- Add a [contributing guide](https://nvidia.github.io/warp/modules/contribution_guide.html) to the Sphinx docs .
- Add documentation for dynamic code generation ([docs](https://nvidia.github.io/warp/codegen.html#dynamic-kernel-creation)).

### Changed

- `wp.sim.Model.edge_indices` now includes boundary edges.
- Unexposed `wp.rand*()`, `wp.sample*()`, and `wp.poisson()` from the Python scope.
- Skip unused functions in module code generation, improving performance.
- Avoid reloading modules if their content does not change, improving performance.
- `wp.Mesh.points` is now a property instead of a raw data member, its reference can be changed after the mesh is initialized.
- Improve error message when invalid objects are referenced in a Warp kernel.
- `if`/`else`/`elif` statements with constant conditions are resolved at compile time with no branches being inserted in the generated code.
- Include all non-hidden builtins in the stub file.
- Improve accuracy of symmetric eigenvalues routine in `warp.fem`.

### Fixed

- Fix for `wp.func` erroring out when defining a `Tuple` as a return type hint ([GH-302](https://github.com/NVIDIA/warp/issues/302)).
- Fix array in-place op (`+=`, `-=`) adjoints to compute gradients correctly in the backwards pass
- Fix vector, matrix in-place assignment adjoints to compute gradients correctly in the backwards pass, e.g.: `v[1] = x`
- Fix a bug in which Python docstrings would be created as local function variables in generated code.
- Fix a bug with autograd array access validation in functions from different modules.
- Fix a rare crash during error reporting on some systems due to glibc mismatches.
- Handle `--num_tiles 1` in `example_render_opengl.py` ([GH-306](https://github.com/NVIDIA/warp/issues/306)).
- Fix the computation of body contact forces in `FeatherstoneIntegrator` when bodies and particles collide.
- Fix bug in `FeatherstoneIntegrator` where `eval_rigid_jacobian` could give incorrect results or reach an infinite
  loop when the body and joint indices were not in the same order. Added `Model.joint_ancestor` to fix the indexing
  from a joint to its parent joint in the articulation.
- Fix wrong vertex index passed to `add_edges()` called from `ModelBuilder.add_cloth_mesh()` ([GH-319](https://github.com/NVIDIA/warp/issues/319)).
- Add a workaround for uninitialized memory read warning in the `compute-sanitizer` initcheck tool when using `wp.Mesh`.
- Fix name clashes when Warp functions and structs are returned from Python functions multiple times.
- Fix name clashes between Warp functions and structs defined in different modules.
- Fix code generation errors when overloading generic kernels defined in a Python function.
- Fix issues with unrelated functions being treated as overloads (e.g., closures).
- Fix handling of `stream` argument in `array.__dlpack__()`.
- Fix a bug related to reloading CPU modules.
- Fix a crash when kernel functions are not found in CPU modules.
- Fix conditions not being evaluated as expected in `while` statements.
- Fix printing Boolean and 8-bit integer values.
- Fix array interface type strings used for Boolean and 8-bit integer values.
- Fix initialization error when setting struct members.
- Fix Warp not being initialized upon entering a `wp.Tape` context.
- Use `kDLBool` instead of `kDLUInt` for DLPack interop of Booleans.

## [1.3.3] - 2024-09-04

- Bug fixes
  - Fix an aliasing issue with zero-copy array initialization from NumPy introduced in Warp 1.3.0.
  - Fix `wp.Volume.load_from_numpy()` behavior when `bg_value` is a sequence of values ([GH-312](https://github.com/NVIDIA/warp/pull/312)).

## [1.3.2] - 2024-08-30

- Bug fixes
  - Fix accuracy of 3x3 SVD ``wp.svd3`` with fp64 numbers ([GH-281](https://github.com/NVIDIA/warp/issues/281)).
  - Fix module hashing when a kernel argument contained a struct array ([GH-287](https://github.com/NVIDIA/warp/issues/287)).
  - Fix a bug in `wp.bvh_query_ray()` where the direction instead of the reciprocal direction was used ([GH-288](https://github.com/NVIDIA/warp/issues/288)).
  - Fix errors when launching a CUDA graph after a module is reloaded. Modules that were used during graph capture
    will no longer be unloaded before the graph is released.
  - Fix a bug in `wp.sim.collide.triangle_closest_point_barycentric()` where the returned barycentric coordinates may be
    incorrect when the closest point lies on an edge.
  - Fix 32-bit overflow when array shape is specified using `np.int32`.
  - Fix handling of integer indices in the `input_output_mask` argument to `autograd.jacobian` and
    `autograd.jacobian_fd` ([GH-289](https://github.com/NVIDIA/warp/issues/289)).
  - Fix `ModelBuilder.collapse_fixed_joints()` to correctly update the body centers of mass and the
    `ModelBuilder.articulation_start` array.
  - Fix precedence of closure constants over global constants.
  - Fix quadrature point indexing in `wp.fem.ExplicitQuadrature` (regression from 1.3.0).
- Documentation improvements
  - Add missing return types for built-in functions.
  - Clarify that atomic operations also return the previous value.
  - Clarify that `wp.bvh_query_aabb()` returns parts that overlap the bounding volume.

## [1.3.1] - 2024-07-27

- Remove `wp.synchronize()` from PyTorch autograd function example
- `Tape.check_kernel_array_access()` and `Tape.reset_array_read_flags()` are now private methods.
- Fix reporting unmatched argument types

## [1.3.0] - 2024-07-25

- Warp Core improvements
  - Update to CUDA 12.x by default (requires NVIDIA driver 525 or newer), please see [README.md](https://github.com/nvidia/warp?tab=readme-ov-file#installing) for commands to install CUDA 11.x binaries for older drivers
  - Add information to the module load print outs to indicate whether a module was
  compiled `(compiled)`, loaded from the cache `(cached)`, or was unable to be
  loaded `(error)`.
  - `wp.config.verbose = True` now also prints out a message upon the entry to a `wp.ScopedTimer`.
  - Add `wp.clear_kernel_cache()` to the public API. This is equivalent to `wp.build.clear_kernel_cache()`.
  - Add code-completion support for `wp.config` variables.
  - Remove usage of a static task (thread) index for CPU kernels to address multithreading concerns ([GH-224](https://github.com/NVIDIA/warp/issues/224))
  - Improve error messages for unsupported Python operations such as sequence construction in kernels
  - Update `wp.matmul()` CPU fallback to use dtype explicitly in `np.matmul()` call
  - Add support for PEP 563's `from __future__ import annotations` ([GH-256](https://github.com/NVIDIA/warp/issues/256)).
  - Allow passing external arrays/tensors to `wp.launch()` directly via `__cuda_array_interface__` and `__array_interface__`, up to 2.5x faster conversion from PyTorch
  - Add faster Torch interop path using `return_ctype` argument to `wp.from_torch()`
  - Handle incompatible CUDA driver versions gracefully
  - Add `wp.abs()` and `wp.sign()` for vector types
  - Expose scalar arithmetic operators to Python's runtime (e.g.: `wp.float16(1.23) * wp.float16(2.34)`)
  - Add support for creating volumes with anisotropic transforms
  - Allow users to pass function arguments by keyword in a kernel using standard Python calling semantics
  - Add additional documentation and examples demonstrating `wp.copy()`, `wp.clone()`, and `array.assign()` differentiability
  - Add `__new__()` methods for all class `__del__()` methods to handle when a class instance is created but not instantiated before garbage collection
  - Implement the assignment operator for `wp.quat`
  - Make the geometry-related built-ins available only from within kernels
  - Rename the API-facing query types to remove their `_t` suffix: `wp.BVHQuery`, `wp.HashGridQuery`, `wp.MeshQueryAABB`, `wp.MeshQueryPoint`, and `wp.MeshQueryRay`
  - Add `wp.array(ptr=...)` to allow initializing arrays from pointer addresses inside of kernels ([GH-206](https://github.com/NVIDIA/warp/issues/206))

- `warp.autograd` improvements:
  - New `warp.autograd` module with utility functions `gradcheck()`, `jacobian()`, and `jacobian_fd()` for debugging kernel Jacobians ([docs](https://nvidia.github.io/warp/modules/differentiability.html#measuring-gradient-accuracy))
  - Add array overwrite detection, if `wp.config.verify_autograd_array_access` is true in-place operations on arrays on the Tape that could break gradient computation will be detected ([docs](https://nvidia.github.io/warp/modules/differentiability.html#array-overwrite-tracking))
  - Fix bug where modification of `@wp.func_replay` functions and native snippets would not trigger module recompilation
  - Add documentation for dynamic loop autograd limitations

- `warp.sim` improvements:
  - Improve memory usage and performance for rigid body contact handling when `self.rigid_mesh_contact_max` is zero (default behavior).
  - The `mask` argument to `wp.sim.eval_fk()` now accepts both integer and boolean arrays to mask articulations.
  - Fix handling of `ModelBuilder.joint_act` in `ModelBuilder.collapse_fixed_joints()` (affected floating-base systems)
  - Fix and improve implementation of `ModelBuilder.plot_articulation()` to visualize the articulation tree of a rigid-body mechanism
  - Fix ShapeInstancer `__new__()` method (missing instance return and `*args` parameter)
  - Fix handling of `upaxis` variable in `ModelBuilder` and the rendering thereof in `OpenGLRenderer`

- `warp.sparse` improvements:
  - Sparse matrix allocations (from `bsr_from_triplets()`, `bsr_axpy()`, etc.) can now be captured in CUDA graphs; exact number of non-zeros can be optionally requested asynchronously.
  - `bsr_assign()` now supports changing block shape (including CSR/BSR conversions)
  - Add Python operator overloads for common sparse matrix operations, e.g `A += 0.5 * B`, `y = x @ C`

- `warp.fem` new features and fixes:
  - Support for variable number of nodes per element
  - Global `wp.fem.lookup()` operator now supports `wp.fem.Tetmesh` and `wp.fem.Trimesh2D` geometries
  - Simplified defining custom subdomains (`wp.fem.Subdomain`), free-slip boundary conditions
  - New field types: `wp.fem.UniformField`, `wp.fem.ImplicitField` and `wp.fem.NonconformingField`
  - New `streamlines`, `magnetostatics` and `nonconforming_contact` examples, updated `mixed_elasticity` to use a nonlinear model
  - Function spaces can now export VTK-compatible cells for visualization
  - Fixed edge cases with NanoVDB function spaces
  - Fixed differentiability of `wp.fem.PicQuadrature` w.r.t. positions and measures

## [1.2.2] - 2024-07-04

- Fix hashing of replay functions and snippets
- Add additional documentation and examples demonstrating `wp.copy()`, `wp.clone()`, and `array.assign()` differentiability
- Add `__new__()` methods for all class `__del__()` methods to
  handle when a class instance is created but not instantiated before garbage collection.
- Add documentation for dynamic loop autograd limitations
- Allow users to pass function arguments by keyword in a kernel using standard Python calling semantics
- Implement the assignment operator for `wp.quat`

## [1.2.2] - 2024-07-04

- Support for NumPy >= 2.0

## [1.2.1] - 2024-06-14

- Fix generic function caching
- Fix Warp not being initialized when constructing arrays with `wp.array()`
- Fix `wp.is_mempool_access_supported()` not resolving the provided device arguments to `wp.context.Device`

## [1.2.0] - 2024-06-06

- Add a not-a-number floating-point constant that can be used as `wp.NAN` or `wp.nan`.
- Add `wp.isnan()`, `wp.isinf()`, and `wp.isfinite()` for scalars, vectors, matrices, etc.
- Improve kernel cache reuse by hashing just the local module constants. Previously, a
  module's hash was affected by all `wp.constant()` variables declared in a Warp program.
- Revised module compilation process to allow multiple processes to use the same kernel cache directory.
  Cached kernels will now be stored in hash-specific subdirectory.
- Add runtime checks for `wp.MarchingCubes` on field dimensions and size
- Fix memory leak in `wp.Mesh` BVH ([GH-225](https://github.com/NVIDIA/warp/issues/225))
- Use C++17 when building the Warp library and user kernels
- Increase PTX target architecture up to `sm_75` (from `sm_70`), enabling Turing ISA features
- Extended NanoVDB support (see `warp.Volume`):
  - Add support for data-agnostic index grids, allocation at voxel granularity
  - New `wp.volume_lookup_index()`, `wp.volume_sample_index()` and generic `wp.volume_sample()`/`wp.volume_lookup()`/`wp.volume_store()` kernel-level functions
  - Zero-copy aliasing of in-memory grids, support for multi-grid buffers
  - Grid introspection and blind data access capabilities
  - `warp.fem` can now work directly on NanoVDB grids using `warp.fem.Nanogrid`
  - Fixed `wp.volume_sample_v()` and `wp.volume_store_*()` adjoints
  - Prevent `wp.volume_store()` from overwriting grid background values
- Improve validation of user-provided fields and values in `warp.fem`
- Support headless rendering of `wp.render.OpenGLRenderer` via `pyglet.options["headless"] = True`
- `wp.render.RegisteredGLBuffer` can fall back to CPU-bound copying if CUDA/OpenGL interop is not available
- Clarify terms for external contributions, please see CONTRIBUTING.md for details
- Improve performance of `wp.sparse.bsr_mm()` by ~5x on benchmark problems
- Fix for XPBD incorrectly indexing into of joint actuations `joint_act` arrays
- Fix for mass matrix gradients computation in `wp.sim.FeatherstoneIntegrator()`
- Fix for handling of `--msvc_path` in build scripts
- Fix for `wp.copy()` params to record dest and src offset parameters on `wp.Tape()`
- Fix for `wp.randn()` to ensure return values are finite
- Fix for slicing of arrays with gradients in kernels
- Fix for function overload caching, ensure module is rebuilt if any function overloads are modified
- Fix for handling of `bool` types in generic kernels
- Publish CUDA 12.5 binaries for Hopper support, see https://github.com/nvidia/warp?tab=readme-ov-file#installing for details

## 1.1.1 - 2024-05-24

- `wp.init()` is no longer required to be called explicitly and will be performed on first call to the API
- Speed up `omni.warp.core`'s startup time

## [1.1.0] - 2024-05-09

- Support returning a value from `@wp.func_native` CUDA functions using type hints
- Improved differentiability of the `wp.sim.FeatherstoneIntegrator`
- Fix gradient propagation for rigid body contacts in `wp.sim.collide()`
- Added support for event-based timing, see `wp.ScopedTimer()`
- Added Tape visualization and debugging functions, see `wp.Tape.visualize()`
- Support constructing Warp arrays from objects that define the `__cuda_array_interface__` attribute
- Support copying a struct to another device, use `struct.to(device)` to migrate struct arrays
- Allow rigid shapes to not have any collisions with other shapes in `wp.sim.Model`
- Change default test behavior to test redundant GPUs (up to 2x)
- Test each example in an individual subprocess
- Polish and optimize various examples and tests
- Allow non-contiguous point arrays to be passed to `wp.HashGrid.build()`
- Upgrade LLVM to 18.1.3 for from-source builds and Linux x86-64 builds
- Build DLL source code as C++17 and require GCC 9.4 as a minimum
- Array clone, assign, and copy are now differentiable
- Use `Ruff` for formatting and linting
- Various documentation improvements (infinity, math constants, etc.)
- Improve URDF importer, handle joint armature
- Allow builtins.bool to be used in Warp data structures
- Use external gradient arrays in backward passes when passed to `wp.launch()`
- Add Conjugate Residual linear solver, see `wp.optim.linear.cr()`
- Fix propagation of gradients on aliased copy of variables in kernels
- Facilitate debugging and speed up `import warp` by eliminating raising any exceptions
- Improve support for nested vec/mat assignments in structs
- Recommend Python 3.9 or higher, which is required for JAX and soon PyTorch.
- Support gradient propagation for indexing sliced multi-dimensional arrays, i.e. `a[i][j]` vs. `a[i, j]`
- Provide an informative message if setting DLL C-types failed, instructing to try rebuilding the library

## 1.0.3 - 2024-04-17

- Add a `support_level` entry to the configuration file of the extensions

## [1.0.2] - 2024-03-22

- Make examples runnable from any location
- Fix the examples not running directly from their Python file
- Add the example gallery to the documentation
- Update `README.md` examples USD location
- Update `example_graph_capture.py` description

## [1.0.1] - 2024-03-15

- Document Device `total_memory` and `free_memory`
- Documentation for allocators, streams, peer access, and generics
- Changed example output directory to current working directory
- Added `python -m warp.examples.browse` for browsing the examples folder
- Print where the USD stage file is being saved
- Added `examples/optim/example_walker.py` sample
- Make the drone example not specific to USD
- Reduce the time taken to run some examples
- Optimise rendering points with a single colour
- Clarify an error message around needing USD
- Raise exception when module is unloaded during graph capture
- Added `wp.synchronize_event()` for blocking the host thread until a recorded event completes
- Flush C print buffers when ending `stdout` capture
- Remove more unneeded CUTLASS files
- Allow setting mempool release threshold as a fractional value

## [1.0.0] - 2024-03-07

- Add `FeatherstoneIntegrator` which provides more stable simulation of articulated rigid body dynamics in generalized coordinates (`State.joint_q` and `State.joint_qd`)
- Introduce `warp.sim.Control` struct to store control inputs for simulations (optional, by default the `Model` control inputs are used as before); integrators now have a different simulation signature: `integrator.simulate(model: Model, state_in: State, state_out: State, dt: float, control: Control)`
- `joint_act` can now behave in 3 modes: with `joint_axis_mode` set to `JOINT_MODE_FORCE` it behaves as a force/torque, with `JOINT_MODE_VELOCITY` it behaves as a velocity target, and with `JOINT_MODE_POSITION` it behaves as a position target; `joint_target` has been removed
- Add adhesive contact to Euler integrators via `Model.shape_materials.ka` which controls the contact distance at which the adhesive force is applied
- Improve handling of visual/collision shapes in URDF importer so visual shapes are not involved in contact dynamics
- Experimental JAX kernel callback support
- Improve module load exception message
- Add `wp.ScopedCapture`
- Removing `enable_backward` warning for callables
- Copy docstrings and annotations from wrapped kernels, functions, structs

## [0.15.1] - 2024-03-05

- Add examples assets to the wheel packages
- Fix broken image link in documentation
- Fix codegen for custom grad functions calling their respective forward functions
- Fix custom grad function handling for functions that have no outputs
- Fix issues when `wp.config.quiet = True`

## [0.15.0] - 2024-03-04

- Add thumbnails to examples gallery
- Apply colored lighting to examples
- Moved `examples` directory under `warp/`
- Add example usage to `python -m warp.tests --help`
- Adding `torch.autograd.function` example + docs
- Add error-checking to array shapes during creation
- Adding `example_graph_capture`
- Add a Diffsim Example of a Drone
- Fix `verify_fp` causing compiler errors and support CPU kernels
- Fix to enable `matmul` to be called in CUDA graph capture
- Enable mempools by default
- Update `wp.launch` to support tuple args
- Fix BiCGSTAB and GMRES producing NaNs when converging early
- Fix warning about backward codegen being disabled in `test_fem`
- Fix `assert_np_equal` when NaN's and tolerance are involved
- Improve error message to discern between CUDA being disabled or not supported
- Support cross-module functions with user-defined gradients
- Suppress superfluous CUDA error when ending capture after errors
- Make output during initialization atomic
- Add `warp.config.max_unroll`, fix custom gradient unrolling
- Support native replay snippets using `@wp.func_native(snippet, replay_snippet=replay_snippet)`
- Look for the CUDA Toolkit in default locations if the `CUDA_PATH` environment variable or `--cuda_path` build option are not used
- Added `wp.ones()` to efficiently create one-initialized arrays
- Rename `wp.config.graph_capture_module_load_default` to `wp.config.enable_graph_capture_module_load_by_default`

## 0.14.0 - 2024-02-19

- Add support for CUDA pooled (stream-ordered) allocators
  - Support memory allocation during graph capture
  - Support copying non-contiguous CUDA arrays during graph capture
  - Improved memory allocation/deallocation performance with pooled allocators
  - Use `wp.config.enable_mempools_at_init` to enable pooled allocators during Warp initialization (if supported)
  - `wp.is_mempool_supported()` - check if a device supports pooled allocators
  - `wp.is_mempool_enabled()`, `wp.set_mempool_enabled()` - enable or disable pooled allocators per device
  - `wp.set_mempool_release_threshold()`, `wp.get_mempool_release_threshold()` - configure memory pool release threshold
- Add support for direct memory access between devices
  - Improved peer-to-peer memory transfer performance if access is enabled
  - Caveat: enabling peer access may impact memory allocation/deallocation performance and increase memory consumption
  - `wp.is_peer_access_supported()` - check if the memory of a device can be accessed by a peer device
  - `wp.is_peer_access_enabled()`, `wp.set_peer_access_enabled()` - manage peer access for memory allocated using default CUDA allocators
  - `wp.is_mempool_access_supported()` - check if the memory pool of a device can be accessed by a peer device
  - `wp.is_mempool_access_enabled()`, `wp.set_mempool_access_enabled()` - manage access for memory allocated using pooled CUDA allocators
- Refined stream synchronization semantics
  - `wp.ScopedStream` can synchronize with the previous stream on entry and/or exit (only sync on entry by default)
  - Functions taking an optional stream argument do no implicit synchronization for max performance (e.g., `wp.copy()`, `wp.launch()`, `wp.capture_launch()`)
- Support for passing a custom `deleter` argument when constructing arrays
  - Deprecation of `owner` argument - use `deleter` to transfer ownership
- Optimizations for various core API functions (e.g., `wp.zeros()`, `wp.full()`, and more)
- Fix `wp.matmul()` to always use the correct CUDA context
- Fix memory leak in BSR transpose
- Fix stream synchronization issues when copying non-contiguous arrays
- API change: `wp.matmul()` no longer accepts a device as a parameter; instead, it infers the correct device from the arrays being multiplied
- Updated DLPack utilities to the latest published standard
  - External arrays can be imported into Warp directly, e.g., `wp.from_dlpack(external_array)`
  - Warp arrays can be exported to consumer frameworks directly, e.g., `jax.dlpack.from_dlpack(warp_array)`
  - Added CUDA stream synchronization for CUDA arrays
  - The original DLPack protocol can still be used for better performance when stream synchronization is not required, see interoperability docs for details
  - `warp.to_dlpack()` is about 3-4x faster in common cases
  - `warp.from_dlpack()` is about 2x faster when called with a DLPack capsule
  - Fixed a small CPU memory leak related to DLPack interop
- Improved performance of creating arrays

## 0.13.1 - 2024-02-22

- Ensure that the results from the `Noise Deform` are deterministic across different Kit sessions

## [0.13.0] - 2024-02-16

- Update the license to *NVIDIA Software License*, allowing commercial use (see `LICENSE.md`)
- Add `CONTRIBUTING.md` guidelines (for NVIDIA employees)
- Hash CUDA `snippet` and `adj_snippet` strings to fix caching
- Fix `build_docs.py` on Windows
- Add missing `.py` extension to `warp/tests/walkthrough_debug`
- Allow `wp.bool` usage in vector and matrix types

## 0.12.0 - 2024-02-05

- Add a warning when the `enable_backward` setting is set to `False` upon calling `wp.Tape.backward()`
- Fix kernels not being recompiled as expected when defined using a closure
- Change the kernel cache appauthor subdirectory to just "NVIDIA"
- Ensure that gradients attached to PyTorch tensors have compatible strides when calling `wp.from_torch()`
- Add a `Noise Deform` node for OmniGraph that deforms points using a perlin/curl noise

## [0.11.0] - 2024-01-23

- Re-release 1.0.0-beta.7 as a non-pre-release 0.11.0 version so it gets selected by `pip install warp-lang`.
- Introducing a new versioning and release process, detailed in `PACKAGING.md` and resembling that of [Python itself](https://devguide.python.org/developer-workflow/development-cycle/#devcycle):
  - The 0.11 release(s) can be found on the `release-0.11` branch.
  - Point releases (if any) go on the same minor release branch and only contain bug fixes, not new features.
  - The `public` branch, previously used to merge releases into and corresponding with the GitHub `main` branch, is retired.

## 1.0.0-beta.7 - 2024-01-23

- Ensure captures are always enclosed in `try`/`finally`
- Only include .py files from the warp subdirectory into wheel packages
- Fix an extension's sample node failing at parsing some version numbers
- Allow examples to run without USD when possible
- Add a setting to disable the main Warp menu in Kit
- Add iterative linear solvers, see `wp.optim.linear.cg`, `wp.optim.linear.bicgstab`, `wp.optim.linear.gmres`, and `wp.optim.linear.LinearOperator`
- Improve error messages around global variables
- Improve error messages around mat/vec assignments
- Support conversion of scalars to native/ctypes, e.g.: `float(wp.float32(1.23))` or `ctypes.c_float(wp.float32(1.23))`
- Add a constant for infinity, see `wp.inf`
- Add a FAQ entry about array assignments
- Add a mass spring cage diff simulation example, see `examples/example_diffsim_mass_spring_cage.py`
- Add `-s`, `--suite` option for only running tests belonging to the given suites
- Fix common spelling mistakes
- Fix indentation of generated code
- Show deprecation warnings only once
- Improve `wp.render.OpenGLRenderer`
- Create the extension's symlink to the *core library* at runtime
- Fix some built-ins failing to compile the backward pass when nested inside if/else blocks
- Update examples with the new variants of the mesh query built-ins
- Fix type members that weren't zero-initialized
- Fix missing adjoint function for `wp.mesh_query_ray()`

## [1.0.0-beta.6] - 2024-01-10

- Do not create CPU copy of grad array when calling `array.numpy()`
- Fix `assert_np_equal()` bug
- Support Linux AArch64 platforms, including Jetson/Tegra devices
- Add parallel testing runner (invoke with `python -m warp.tests`, use `warp/tests/unittest_serial.py` for serial testing)
- Fix support for function calls in `range()`
- `wp.matmul()` adjoints now accumulate
- Expand available operators (e.g. vector @ matrix, scalar as dividend) and improve support for calling native built-ins
- Fix multi-gpu synchronization issue in `sparse.py`
- Add depth rendering to `wp.render.OpenGLRenderer`, document `wp.render`
- Make `wp.atomic_min()`, `wp.atomic_max()` differentiable
- Fix error reporting using the exact source segment
- Add user-friendly mesh query overloads, returning a struct instead of overwriting parameters
- Address multiple differentiability issues
- Fix backpropagation for returning array element references
- Support passing the return value to adjoints
- Add point basis space and explicit point-based quadrature for `wp.fem`
- Support overriding the LLVM project source directory path using `build_lib.py --build_llvm --llvm_source_path=`
- Fix the error message for accessing non-existing attributes
- Flatten faces array for Mesh constructor in URDF parser

## [1.0.0-beta.5] - 2023-11-22

- Fix for kernel caching when function argument types change
- Fix code-gen ordering of dependent structs
- Fix for `wp.Mesh` build on MGPU systems
- Fix for name clash bug with adjoint code: https://github.com/NVIDIA/warp/issues/154
- Add `wp.frac()` for returning the fractional part of a floating point value
- Add support for custom native CUDA snippets using `@wp.func_native` decorator
- Add support for batched matmul with batch size > 2^16-1
- Add support for transposed CUTLASS `wp.matmul()` and additional error checking
- Add support for quad and hex meshes in `wp.fem`
- Detect and warn when C++ runtime doesn't match compiler during build, e.g.: ``libstdc++.so.6: version `GLIBCXX_3.4.30' not found``
- Documentation update for `wp.BVH`
- Documentation and simplified API for runtime kernel specialization `wp.Kernel`

## 1.0.0-beta.4 - 2023-11-01

- Add `wp.cbrt()` for cube root calculation
- Add `wp.mesh_furthest_point_no_sign()` to compute furthest point on a surface from a query point
- Add support for GPU BVH builds, 10-100x faster than CPU builds for large meshes
- Add support for chained comparisons, i.e.: `0 < x < 2`
- Add support for running `wp.fem` examples headless
- Fix for unit test determinism
- Fix for possible GC collection of array during graph capture
- Fix for `wp.utils.array_sum()` output initialization when used with vector types
- Coverage and documentation updates

## 1.0.0-beta.3 - 2023-10-19

- Add support for code coverage scans (test_coverage.py), coverage at 85% in `omni.warp.core`
- Add support for named component access for vector types, e.g.: `a = v.x`
- Add support for lvalue expressions, e.g.: `array[i] += b`
- Add casting constructors for matrix and vector types
- Add support for `type()` operator that can be used to return type inside kernels
- Add support for grid-stride kernels to support kernels with > 2^31-1 thread blocks
- Fix for multi-process initialization warnings
- Fix alignment issues with empty `wp.struct`
- Fix for return statement warning with tuple-returning functions
- Fix for `wp.batched_matmul()` registering the wrong function in the Tape
- Fix and document for `wp.sim` forward + inverse kinematics
- Fix for `wp.func` to return a default value if function does not return on all control paths
- Refactor `wp.fem` support for new basis functions, decoupled function spaces
- Optimizations for `wp.noise` functions, up to 10x faster in most cases
- Optimizations for `type_size_in_bytes()` used in array construction'

### Breaking Changes

- To support grid-stride kernels, `wp.tid()` can no longer be called inside `wp.func` functions.

## 1.0.0-beta.2 - 2023-09-01

- Fix for passing bool into `wp.func` functions
- Fix for deprecation warnings appearing on `stderr`, now redirected to `stdout`
- Fix for using `for i in wp.hash_grid_query(..)` syntax

## 1.0.0-beta.1 - 2023-08-29

- Fix for `wp.float16` being passed as kernel arguments
- Fix for compile errors with kernels using structs in backward pass
- Fix for `wp.Mesh.refit()` not being CUDA graph capturable due to synchronous temp. allocs
- Fix for dynamic texture example flickering / MGPU crashes demo in Kit by reusing `ui.DynamicImageProvider` instances
- Fix for a regression that disabled bundle change tracking in samples
- Fix for incorrect surface velocities when meshes are deforming in `OgnClothSimulate`
- Fix for incorrect lower-case when setting USD stage "up_axis" in examples
- Fix for incompatible gradient types when wrapping PyTorch tensor as a vector or matrix type
- Fix for adding open edges when building cloth constraints from meshes in `wp.sim.ModelBuilder.add_cloth_mesh()`
- Add support for `wp.fabricarray` to directly access Fabric data from Warp kernels, see https://docs.omniverse.nvidia.com/kit/docs/usdrt/latest/docs/usdrt_prim_selection.html for examples
- Add support for user defined gradient functions, see `@wp.func_replay`, and `@wp.func_grad` decorators
- Add support for more OG attribute types in `omni.warp.from_omni_graph()`
- Add support for creating NanoVDB `wp.Volume` objects from dense NumPy arrays
- Add support for `wp.volume_sample_grad_f()` which returns the value + gradient efficiently from an NVDB volume
- Add support for LLVM fp16 intrinsics for half-precision arithmetic
- Add implementation of stochastic gradient descent, see `wp.optim.SGD`
- Add `wp.fem` framework for solving weak-form PDE problems (see https://nvidia.github.io/warp/modules/fem.html)
- Optimizations for `omni.warp` extension load time (2.2s to 625ms cold start)
- Make all `omni.ui` dependencies optional so that Warp unit tests can run headless
- Deprecation of `wp.tid()` outside of kernel functions, users should pass `tid()` values to `wp.func` functions explicitly
- Deprecation of `wp.sim.Model.flatten()` for returning all contained tensors from the model
- Add support for clamping particle max velocity in `wp.sim.Model.particle_max_velocity`
- Remove dependency on `urdfpy` package, improve MJCF parser handling of default values

## [0.10.1] - 2023-07-25

- Fix for large multidimensional kernel launches (> 2^32 threads)
- Fix for module hashing with generics
- Fix for unrolling loops with break or continue statements (will skip unrolling)
- Fix for passing boolean arguments to build_lib.py (previously ignored)
- Fix build warnings on Linux
- Fix for creating array of structs from NumPy structured array
- Fix for regression on kernel load times in Kit when using `wp.sim`
- Update `wp.array.reshape()` to handle `-1` dimensions
- Update margin used by for mesh queries when using `wp.sim.create_soft_body_contacts()`
- Improvements to gradient handling with `wp.from_torch()`, `wp.to_torch()` plus documentation

## 0.10.0 - 2023-07-05

- Add support for macOS universal binaries (x86 + aarch64) for M1+ support
- Add additional methods for SDF generation please see the following new methods:
  - `wp.mesh_query_point_nosign()` - closest point query with no sign determination
  - `wp.mesh_query_point_sign_normal()` - closest point query with sign from angle-weighted normal
  - `wp.mesh_query_point_sign_winding_number()` - closest point query with fast winding number sign determination
- Add CSR/BSR sparse matrix support, see `wp.sparse` module:
  - `wp.sparse.BsrMatrix`
  - `wp.sparse.bsr_zeros()`, `wp.sparse.bsr_set_from_triplets()` for construction
  - `wp.sparse.bsr_mm()`, `wp.sparse_bsr_mv()` for matrix-matrix and matrix-vector products respectively
- Add array-wide utilities:
  - `wp.utils.array_scan()` - prefix sum (inclusive or exclusive)
  - `wp.utils.array_sum()` - sum across array
  - `wp.utils.radix_sort_pairs()` - in-place radix sort (key,value) pairs
- Add support for calling `@wp.func` functions from Python (outside of kernel scope)
- Add support for recording kernel launches using a `wp.Launch` object that can be replayed with low overhead, use `wp.launch(..., record_cmd=True)` to generate a command object
- Optimizations for `wp.struct` kernel arguments, up to 20x faster launches for kernels with large structs or number of params
- Refresh USD samples to use bundle based workflow + change tracking
- Add Python API for manipulating mesh and point bundle data in OmniGraph, see `omni.warp.nodes` module, see `omni.warp.nodes.mesh_create_bundle()`, `omni.warp.nodes.mesh_get_points()`, etc
- Improvements to `wp.array`:
  - Fix a number of array methods misbehaving with empty arrays
  - Fix a number of bugs and memory leaks related to gradient arrays
  - Fix array construction when creating arrays in pinned memory from a data source in pageable memory
  - `wp.empty()` no longer zeroes-out memory and returns an uninitialized array, as intended
  - `array.zero_()` and `array.fill_()` work with non-contiguous arrays
  - Support wrapping non-contiguous NumPy arrays without a copy
  - Support preserving the outer dimensions of NumPy arrays when wrapping them as Warp arrays of vector or matrix types
  - Improve PyTorch and DLPack interop with Warp arrays of arbitrary vectors and matrices
  - `array.fill_()` can now take lists or other sequences when filling arrays of vectors or matrices, e.g. `arr.fill_([[1, 2], [3, 4]])`
  - `array.fill_()` now works with arrays of structs (pass a struct instance)
  - `wp.copy()` gracefully handles copying between non-contiguous arrays on different devices
  - Add `wp.full()` and `wp.full_like()`, e.g., `a = wp.full(shape, value)`
  - Add optional `device` argument to `wp.empty_like()`, `wp.zeros_like()`, `wp.full_like()`, and `wp.clone()`
  - Add `indexedarray` methods `.zero_()`, `.fill_()`, and `.assign()`
  - Fix `indexedarray` methods `.numpy()` and `.list()`
  - Fix `array.list()` to work with arrays of any Warp data type
  - Fix `array.list()` synchronization issue with CUDA arrays
  - `array.numpy()` called on an array of structs returns a structured NumPy array with named fields
  - Improve the performance of creating arrays
- Fix for `Error: No module named 'omni.warp.core'` when running some Kit configurations (e.g.: stubgen)
- Fix for `wp.struct` instance address being included in module content hash
- Fix codegen with overridden function names
- Fix for kernel hashing so it occurs after code generation and before loading to fix a bug with stale kernel cache
- Fix for `wp.BVH.refit()` when executed on the CPU
- Fix adjoint of `wp.struct` constructor
- Fix element accessors for `wp.float16` vectors and matrices in Python
- Fix `wp.float16` members in structs
- Remove deprecated `wp.ScopedCudaGuard()`, please use `wp.ScopedDevice()` instead

## [0.9.0] - 2023-06-01

- Add support for in-place modifications to vector, matrix, and struct types inside kernels (will warn during backward pass with `wp.verbose` if using gradients)
- Add support for step-through VSCode debugging of kernel code with standalone LLVM compiler, see `wp.breakpoint()`, and `walkthrough_debug.py`
- Add support for default values on built-in functions
- Add support for multi-valued `@wp.func` functions
- Add support for `pass`, `continue`, and `break` statements
- Add missing `__sincos_stret` symbol for macOS
- Add support for gradient propagation through `wp.Mesh.points`, and other cases where arrays are passed to native functions
- Add support for Python `@` operator as an alias for `wp.matmul()`
- Add XPBD support for particle-particle collision
- Add support for individual particle radii: `ModelBuilder.add_particle` has a new `radius` argument, `Model.particle_radius` is now a Warp array
- Add per-particle flags as a `Model.particle_flags` Warp array, introduce `PARTICLE_FLAG_ACTIVE` to define whether a particle is being simulated and participates in contact dynamics
- Add support for Python bitwise operators `&`, `|`, `~`, `<<`, `>>`
- Switch to using standalone LLVM compiler by default for `cpu` devices
- Split `omni.warp` into `omni.warp.core` for Omniverse applications that want to use the Warp Python module with minimal additional dependencies
- Disable kernel gradient generation by default inside Omniverse for improved compile times
- Fix for bounds checking on element access of vector/matrix types
- Fix for stream initialization when a custom (non-primary) external CUDA context has been set on the calling thread
- Fix for duplicate `@wp.struct` registration during hot reload
- Fix for array `unot()` operator so kernel writers can use `if not array:` syntax
- Fix for case where dynamic loops are nested within unrolled loops
- Change `wp.hash_grid_point_id()` now returns -1 if the `wp.HashGrid` has not been reserved before
- Deprecate `wp.Model.soft_contact_distance` which is now replaced by `wp.Model.particle_radius`
- Deprecate single scalar particle radius (should be a per-particle array)

## 0.8.2 - 2023-04-21

- Add `ModelBuilder.soft_contact_max` to control the maximum number of soft contacts that can be registered. Use `Model.allocate_soft_contacts(new_count)` to change count on existing `Model` objects.
- Add support for `bool` parameters
- Add support for logical boolean operators with `int` types
- Fix for `wp.quat()` default constructor
- Fix conditional reassignments
- Add sign determination using angle weighted normal version of `wp.mesh_query_point()` as `wp.mesh_query_sign_normal()`
- Add sign determination using winding number of `wp.mesh_query_point()` as `wp.mesh_query_sign_winding_number()`
- Add query point without sign determination `wp.mesh_query_no_sign()`

## 0.8.1 - 2023-04-13

- Fix for regression when passing flattened numeric lists as matrix arguments to kernels
- Fix for regressions when passing `wp.struct` types with uninitialized (`None`) member attributes

## 0.8.0 - 2023-04-05

- Add `Texture Write` node for updating dynamic RTX textures from Warp kernels / nodes
- Add multi-dimensional kernel support to Warp Kernel Node
- Add `wp.load_module()` to pre-load specific modules (pass `recursive=True` to load recursively)
- Add `wp.poisson()` for sampling Poisson distributions
- Add support for UsdPhysics schema see `wp.sim.parse_usd()`
- Add XPBD rigid body implementation plus diff. simulation examples
- Add support for standalone CPU compilation (no host-compiler) with LLVM backed, enable with `--standalone` build option
- Add support for per-timer color in `wp.ScopedTimer()`
- Add support for row-based construction of matrix types outside of kernels
- Add support for setting and getting row vectors for Python matrices, see `matrix.get_row()`, `matrix.set_row()`
- Add support for instantiating `wp.struct` types within kernels
- Add support for indexed arrays, `slice = array[indices]` will now generate a sparse slice of array data
- Add support for generic kernel params, use `def compute(param: Any):`
- Add support for `with wp.ScopedDevice("cuda") as device:` syntax (same for `wp.ScopedStream()`, `wp.Tape()`)
- Add support for creating custom length vector/matrices inside kernels, see `wp.vector()`, and `wp.matrix()`
- Add support for creating identity matrices in kernels with, e.g.: `I = wp.identity(n=3, dtype=float)`
- Add support for unary plus operator (`wp.pos()`)
- Add support for `wp.constant` variables to be used directly in Python without having to use `.val` member
- Add support for nested `wp.struct` types
- Add support for returning `wp.struct` from functions
- Add `--quick` build for faster local dev. iteration (uses a reduced set of SASS arches)
- Add optional `requires_grad` parameter to `wp.from_torch()` to override gradient allocation
- Add type hints for generic vector / matrix types in Python stubs
- Add support for custom user function recording in `wp.Tape()`
- Add support for registering CUTLASS `wp.matmul()` with tape backward pass
- Add support for grids with > 2^31 threads (each dimension may be up to INT_MAX in length)
- Add CPU fallback for `wp.matmul()`
- Optimizations for `wp.launch()`, up to 3x faster launches in common cases
- Fix `wp.randf()` conversion to float to reduce bias for uniform sampling
- Fix capture of `wp.func` and `wp.constant` types from inside Python closures
- Fix for CUDA on WSL
- Fix for matrices in structs
- Fix for transpose indexing for some non-square matrices
- Enable Python faulthandler by default
- Update to VS2019

### Breaking Changes

- `wp.constant` variables can now be treated as their true type, accessing the underlying value through `constant.val` is no longer supported
- `wp.sim.model.ground_plane` is now a `wp.array` to support gradient, users should call `builder.set_ground_plane()` to create the ground 
- `wp.sim` capsule, cones, and cylinders are now aligned with the default USD up-axis

## 0.7.2 - 2023-02-15

- Reduce test time for vec/math types
- Clean-up CUDA disabled build pipeline
- Remove extension.gen.toml to make Kit packages Python version independent
- Handle additional cases for array indexing inside Python

## 0.7.1 - 2023-02-14

- Disabling some slow tests for Kit
- Make unit tests run on first GPU only by default

## [0.7.0] - 2023-02-13

- Add support for arbitrary length / type vector and matrices e.g.: `wp.vec(length=7, dtype=wp.float16)`, see `wp.vec()`, and `wp.mat()`
- Add support for `array.flatten()`, `array.reshape()`, and `array.view()` with NumPy semantics
- Add support for slicing `wp.array` types in Python
- Add `wp.from_ptr()` helper to construct arrays from an existing allocation
- Add support for `break` statements in ranged-for and while loops (backward pass support currently not implemented)
- Add built-in mathematic constants, see `wp.pi`, `wp.e`, `wp.log2e`, etc.
- Add built-in conversion between degrees and radians, see `wp.degrees()`, `wp.radians()`
- Add security pop-up for Kernel Node
- Improve error handling for kernel return values

## 0.6.3 - 2023-01-31

- Add DLPack utilities, see `wp.from_dlpack()`, `wp.to_dlpack()`
- Add Jax utilities, see `wp.from_jax()`, `wp.to_jax()`, `wp.device_from_jax()`, `wp.device_to_jax()`
- Fix for Linux Kit extensions OM-80132, OM-80133

## 0.6.2 - 2023-01-19

- Updated `wp.from_torch()` to support more data types
- Updated `wp.from_torch()` to automatically determine the target Warp data type if not specified
- Updated `wp.from_torch()` to support non-contiguous tensors with arbitrary strides
- Add CUTLASS integration for dense GEMMs, see `wp.matmul()` and `wp.matmul_batched()`
- Add QR and Eigen decompositions for `mat33` types, see `wp.qr3()`, and `wp.eig3()`
- Add default (zero) constructors for matrix types
- Add a flag to suppress all output except errors and warnings (set `wp.config.quiet = True`)
- Skip recompilation when Kernel Node attributes are edited
- Allow optional attributes for Kernel Node
- Allow disabling backward pass code-gen on a per-kernel basis, use `@wp.kernel(enable_backward=False)`
- Replace Python `imp` package with `importlib`
- Fix for quaternion slerp gradients (`wp.quat_slerp()`)

## 0.6.1 - 2022-12-05

- Fix for non-CUDA builds
- Fix strides computation in array_t constructor, fixes a bug with accessing mesh indices through mesh.indices[]
- Disable backward pass code generation for kernel node (4-6x faster compilation)
- Switch to linbuild for universal Linux binaries (affects TeamCity builds only)

## 0.6.0 - 2022-11-28

- Add support for CUDA streams, see `wp.Stream`, `wp.get_stream()`, `wp.set_stream()`, `wp.synchronize_stream()`, `wp.ScopedStream`
- Add support for CUDA events, see `wp.Event`, `wp.record_event()`, `wp.wait_event()`, `wp.wait_stream()`, `wp.Stream.record_event()`, `wp.Stream.wait_event()`, `wp.Stream.wait_stream()`
- Add support for PyTorch stream interop, see `wp.stream_from_torch()`, `wp.stream_to_torch()`
- Add support for allocating host arrays in pinned memory for asynchronous data transfers, use `wp.array(..., pinned=True)` (default is non-pinned)
- Add support for direct conversions between all scalar types, e.g.: `x = wp.uint8(wp.float64(3.0))`
- Add per-module option to enable fast math, use `wp.set_module_options({"fast_math": True})`, fast math is now *disabled* by default
- Add support for generating CUBIN kernels instead of PTX on systems with older drivers
- Add user preference options for CUDA kernel output ("ptx" or "cubin", e.g.: `wp.config.cuda_output = "ptx"` or per-module `wp.set_module_options({"cuda_output": "ptx"})`)
- Add kernel node for OmniGraph
- Add `wp.quat_slerp()`, `wp.quat_to_axis_angle()`, `wp.rotate_rodriquez()` and adjoints for all remaining quaternion operations
- Add support for unrolling for-loops when range is a `wp.constant`
- Add support for arithmetic operators on built-in vector / matrix types outside of `wp.kernel`
- Add support for multiple solution variables in `wp.optim` Adam optimization
- Add nested attribute support for `wp.struct` attributes
- Add missing adjoint implementations for spatial math types, and document all functions with missing adjoints
- Add support for retrieving NanoVDB tiles and voxel size, see `wp.Volume.get_tiles()`, and `wp.Volume.get_voxel_size()`
- Add support for store operations on integer NanoVDB volumes, see `wp.volume_store_i()`
- Expose `wp.Mesh` points, indices, as arrays inside kernels, see `wp.mesh_get()`
- Optimizations for `wp.array` construction, 2-3x faster on average
- Optimizations for URDF import
- Fix various deployment issues by statically linking with all CUDA libs
- Update warp.so/warp.dll to CUDA Toolkit 11.5

## 0.5.1 - 2022-11-01

- Fix for unit tests in Kit

## [0.5.0] - 2022-10-31

- Add smoothed particle hydrodynamics (SPH) example, see `example_sph.py`
- Add support for accessing `array.shape` inside kernels, e.g.: `width = arr.shape[0]`
- Add dependency tracking to hot-reload modules if dependencies were modified
- Add lazy acquisition of CUDA kernel contexts (save ~300Mb of GPU memory in MGPU environments)
- Add BVH object, see `wp.Bvh` and `bvh_query_ray()`, `bvh_query_aabb()` functions
- Add component index operations for `spatial_vector`, `spatial_matrix` types
- Add `wp.lerp()` and `wp.smoothstep()` builtins
- Add `wp.optim` module with implementation of the Adam optimizer for float and vector types
- Add support for transient Python modules (fix for Houdini integration)
- Add `wp.length_sq()`, `wp.trace()` for vector / matrix types respectively
- Add missing adjoints for `wp.quat_rpy()`, `wp.determinant()`
- Add `wp.atomic_min()`, `wp.atomic_max()` operators
- Add vectorized version of `wp.sim.model.add_cloth_mesh()`
- Add NVDB volume allocation API, see `wp.Volume.allocate()`, and `wp.Volume.allocate_by_tiles()`
- Add NVDB volume write methods, see `wp.volume_store_i()`, `wp.volume_store_f()`, `wp.volume_store_v()`
- Add MGPU documentation
- Add example showing how to compute Jacobian of multiple environments in parallel, see `example_jacobian_ik.py`
- Add `wp.Tape.zero()` support for `wp.struct` types
- Make SampleBrowser an optional dependency for Kit extension
- Make `wp.Mesh` object accept both 1d and 2d arrays of face vertex indices
- Fix for reloading of class member kernel / function definitions using `importlib.reload()`
- Fix for hashing of `wp.constants()` not invalidating kernels
- Fix for reload when multiple `.ptx` versions are present
- Improved error reporting during code-gen

## [0.4.3] - 2022-09-20

- Update all samples to use GPU interop path by default
- Fix for arrays > 2GB in length
- Add support for per-vertex USD mesh colors with `wp.render` class

## 0.4.2 - 2022-09-07

- Register Warp samples to the sample browser in Kit
- Add NDEBUG flag to release mode kernel builds
- Fix for particle solver node when using a large number of particles
- Fix for broken cameras in Warp sample scenes

## 0.4.1 - 2022-08-30

- Add geometry sampling methods, see `wp.sample_unit_cube()`, `wp.sample_unit_disk()`, etc
- Add `wp.lower_bound()` for searching sorted arrays
- Add an option for disabling code-gen of backward pass to improve compilation times, see `wp.set_module_options({"enable_backward": False})`, True by default
- Fix for using Warp from Script Editor or when module does not have a `__file__` attribute
- Fix for hot reload of modules containing `wp.func()` definitions
- Fix for debug flags not being set correctly on CUDA when `wp.config.mode == "debug"`, this enables bounds checking on CUDA kernels in debug mode
- Fix for code gen of functions that do not return a value

## 0.4.0 - 2022-08-09

- Fix for FP16 conversions on GPUs without hardware support
- Fix for `runtime = None` errors when reloading the Warp module
- Fix for PTX architecture version when running with older drivers, see `wp.config.ptx_target_arch`
- Fix for USD imports from `__init__.py`, defer them to individual functions that need them
- Fix for robustness issues with sign determination for `wp.mesh_query_point()`
- Fix for `wp.HashGrid` memory leak when creating/destroying grids
- Add CUDA version checks for toolkit and driver
- Add support for cross-module `@wp.struct` references
- Support running even if CUDA initialization failed, use `wp.is_cuda_available()` to check availability
- Statically linking with the CUDA runtime library to avoid deployment issues

### Breaking Changes

- Removed `wp.runtime` reference from the top-level module, as it should be considered private

## 0.3.2 - 2022-07-19

- Remove Torch import from `__init__.py`, defer import to `wp.from_torch()`, `wp.to_torch()`

## [0.3.1] - 2022-07-12

- Fix for marching cubes reallocation after initialization
- Add support for closest point between line segment tests, see `wp.closest_point_edge_edge()` builtin
- Add support for per-triangle elasticity coefficients in simulation, see `wp.sim.ModelBuilder.add_cloth_mesh()`
- Add support for specifying default device, see `wp.set_device()`, `wp.get_device()`, `wp.ScopedDevice`
- Add support for multiple GPUs (e.g., `"cuda:0"`, `"cuda:1"`), see `wp.get_cuda_devices()`, `wp.get_cuda_device_count()`, `wp.get_cuda_device()`
- Add support for explicitly targeting the current CUDA context using device alias `"cuda"`
- Add support for using arbitrary external CUDA contexts, see `wp.map_cuda_device()`, `wp.unmap_cuda_device()`
- Add PyTorch device aliasing functions, see `wp.device_from_torch()`, `wp.device_to_torch()`

### Breaking Changes

- A CUDA device is used by default, if available (aligned with `wp.get_preferred_device()`)
- `wp.ScopedCudaGuard` is deprecated, use `wp.ScopedDevice` instead
- `wp.synchronize()` now synchronizes all devices; for finer-grained control, use `wp.synchronize_device()`
- Device alias `"cuda"` now refers to the current CUDA context, rather than a specific device like `"cuda:0"` or `"cuda:1"`

## 0.3.0 - 2022-07-08

- Add support for FP16 storage type, see `wp.float16`
- Add support for per-dimension byte strides, see `wp.array.strides`
- Add support for passing Python classes as kernel arguments, see `@wp.struct` decorator
- Add additional bounds checks for builtin matrix types
- Add additional floating point checks, see `wp.config.verify_fp`
- Add interleaved user source with generated code to aid debugging
- Add generalized GPU marching cubes implementation, see `wp.MarchingCubes` class
- Add additional scalar*matrix vector operators
- Add support for retrieving a single row from builtin types, e.g.: `r = m33[i]`
- Add  `wp.log2()` and `wp.log10()` builtins
- Add support for quickly instancing `wp.sim.ModelBuilder` objects to improve env. creation performance for RL
- Remove custom CUB version and improve compatibility with CUDA 11.7
- Fix to preserve external user-gradients when calling `wp.Tape.zero()`
- Fix to only allocate gradient of a Torch tensor if `requires_grad=True`
- Fix for missing `wp.mat22` constructor adjoint
- Fix for ray-cast precision in edge case on GPU (watertightness issue)
- Fix for kernel hot-reload when definition changes
- Fix for NVCC warnings on Linux
- Fix for generated function names when kernels are defined as class functions
- Fix for reload of generated CPU kernel code on Linux
- Fix for example scripts to output USD at 60 timecodes per-second (better Kit compatibility)

## [0.2.3] - 2022-06-13

- Fix for incorrect 4d array bounds checking
- Fix for `wp.constant` changes not updating module hash
- Fix for stale CUDA kernel cache when CPU kernels launched first
- Array gradients are now allocated along with the arrays and accessible as `wp.array.grad`, users should take care to always call `wp.Tape.zero()` to clear gradients between different invocations of `wp.Tape.backward()`
- Added `wp.array.fill_()` to set all entries to a scalar value (4-byte values only currently)

### Breaking Changes

- Tape `capture` option has been removed, users can now capture tapes inside existing CUDA graphs (e.g.: inside Torch)
- Scalar loss arrays should now explicitly set `requires_grad=True` at creation time

## 0.2.2 - 2022-05-30

- Fix for `from import *` inside Warp initialization
- Fix for body space velocity when using deforming Mesh objects with scale
- Fix for noise gradient discontinuities affecting `wp.curlnoise()`
- Fix for `wp.from_torch()` to correctly preserve shape
- Fix for URDF parser incorrectly passing density to scale parameter
- Optimizations for startup time from 3s -> 0.3s
- Add support for custom kernel cache location, Warp will now store generated binaries in the user's application directory
- Add support for cross-module function references, e.g.: call another modules @wp.func functions
- Add support for overloading `@wp.func` functions based on argument type
- Add support for calling built-in functions directly from Python interpreter outside kernels (experimental)
- Add support for auto-complete and docstring lookup for builtins in IDEs like VSCode, PyCharm, etc
- Add support for doing partial array copies, see `wp.copy()` for details
- Add support for accessing mesh data directly in kernels, see `wp.mesh_get_point()`, `wp.mesh_get_index()`, `wp.mesh_eval_face_normal()`
- Change to only compile for targets where kernel is launched (e.g.: will not compile CPU unless explicitly requested)

### Breaking Changes

- Builtin methods such as `wp.quat_identity()` now call the Warp native implementation directly and will return a `wp.quat` object instead of NumPy array
- NumPy implementations of many builtin methods have been moved to `wp.utils` and will be deprecated
- Local `@wp.func` functions should not be namespaced when called, e.g.: previously `wp.myfunc()` would work even if `myfunc()` was not a builtin
- Removed `wp.rpy2quat()`, please use `wp.quat_rpy()` instead

## 0.2.1 - 2022-05-11

- Fix for unit tests in Kit

## [0.2.0] - 2022-05-02

### Warp Core

- Fix for unrolling loops with negative bounds
- Fix for unresolved symbol `hash_grid_build_device()` not found when lib is compiled without CUDA support
- Fix for failure to load nvrtc-builtins64_113.dll when user has a newer CUDA toolkit installed on their machine
- Fix for conversion of Torch tensors to `wp.array` with a vector dtype (incorrect row count)
- Fix for `warp.dll` not found on some Windows installations
- Fix for macOS builds on Clang 13.x
- Fix for step-through debugging of kernels on Linux
- Add argument type checking for user defined `@wp.func` functions
- Add support for custom iterable types, supports ranges, hash grid, and mesh query objects
- Add support for multi-dimensional arrays, for example use `x = array[i,j,k]` syntax to address a 3-dimensional array
- Add support for multi-dimensional kernel launches, use `launch(kernel, dim=(i,j,k), ...` and `i,j,k = wp.tid()` to obtain thread indices
- Add support for bounds-checking array memory accesses in debug mode, use `wp.config.mode = "debug"` to enable
- Add support for differentiating through dynamic and nested for-loops
- Add support for evaluating MLP neural network layers inside kernels with custom activation functions, see `wp.mlp()`
- Add additional NVDB sampling methods and adjoints, see `wp.volume_sample_i()`, `wp.volume_sample_f()`, and `wp.volume_sample_vec()`
- Add support for loading zlib compressed NVDB volumes, see `wp.Volume.load_from_nvdb()`
- Add support for triangle intersection testing, see `wp.intersect_tri_tri()`
- Add support for NVTX profile zones in `wp.ScopedTimer()`
- Add support for additional transform and quaternion math operations, see `wp.inverse()`, `wp.quat_to_matrix()`, `wp.quat_from_matrix()`
- Add fast math (`--fast-math`) to kernel compilation by default
- Add `wp.torch` import by default (if PyTorch is installed)

### Warp Kit

- Add Kit menu for browsing Warp documentation and example scenes under 'Window->Warp'
- Fix for OgnParticleSolver.py example when collider is coming from Read Prim into Bundle node

### Warp Sim

- Fix for joint attachment forces
- Fix for URDF importer and floating base support
- Add examples showing how to use differentiable forward kinematics to solve inverse kinematics
- Add examples for URDF cartpole and quadruped simulation

### Breaking Changes

- `wp.volume_sample_world()` is now replaced by `wp.volume_sample_f/i/vec()` which operate in index (local) space. Users should use `wp.volume_world_to_index()` to transform points from world space to index space before sampling.
- `wp.mlp()` expects multi-dimensional arrays instead of one-dimensional arrays for inference, all other semantics remain the same as earlier versions of this API.
- `wp.array.length` member has been removed, please use `wp.array.shape` to access array dimensions, or use `wp.array.size` to get total element count
- Marking `dense_gemm()`, `dense_chol()`, etc methods as experimental until we revisit them

## 0.1.25 - 2022-03-20

- Add support for class methods to be Warp kernels
- Add HashGrid reserve() so it can be used with CUDA graphs
- Add support for CUDA graph capture of tape forward/backward passes
- Add support for Python 3.8.x and 3.9.x
- Add hyperbolic trigonometric functions, see `wp.tanh()`, `wp.sinh()`, `wp.cosh()`
- Add support for floored division on integer types
- Move tests into core library so they can be run in Kit environment

## 0.1.24 - 2022-03-03

### Warp Core

- Add NanoVDB support, see `wp.volume_sample*()` methods
- Add support for reading compile-time constants in kernels, see `wp.constant()`
- Add support for __cuda_array_interface__ protocol for zero-copy interop with PyTorch, see `wp.torch.to_torch()`
- Add support for additional numeric types, i8, u8, i16, u16, etc
- Add better checks for device strings during allocation / launch
- Add support for sampling random numbers with a normal distribution, see `wp.randn()`
- Upgrade to CUDA 11.3
- Update example scenes to Kit 103.1
- Deduce array dtype from np.array when one is not provided
- Fix for ranged for loops with negative step sizes
- Fix for 3d and 4d spherical gradient distributions

## 0.1.23 - 2022-02-17

### Warp Core

- Fix for generated code folder being removed during Showroom installation
- Fix for macOS support
- Fix for dynamic for-loop code gen edge case
- Add procedural noise primitives, see `wp.noise()`, `wp.pnoise()`, `wp.curlnoise()`
- Move simulation helpers our of test into `wp.sim` module

## 0.1.22 - 2022-02-14

### Warp Core

- Fix for .so reloading on Linux
- Fix for while loop code-gen in some edge cases
- Add rounding functions `wp.round()`, `wp.rint()`, `wp.trunc()`, `wp.floor()`, `wp.ceil()`
- Add support for printing strings and formatted strings from kernels
- Add MSVC compiler version detection and require minimum

### Warp Sim

- Add support for universal and compound joint types

## 0.1.21 - 2022-01-19

### Warp Core

- Fix for exception on shutdown in empty `wp.array` objects
- Fix for hot reload of CPU kernels in Kit
- Add hash grid primitive for point-based spatial queries, see `wp.hash_grid_query()`, `wp.hash_grid_query_next()`
- Add new PRNG methods using PCG-based generators, see `wp.rand_init()`, `wp.randf()`, `wp.randi()`
- Add support for AABB mesh queries, see `wp.mesh_query_aabb()`, `wp.mesh_query_aabb_next()`
- Add support for all Python `range()` loop variants
- Add builtin vec2 type and additional math operators, `wp.pow()`, `wp.tan()`, `wp.atan()`, `wp.atan2()`
- Remove dependency on CUDA driver library at build time
- Remove unused NVRTC binary dependencies (50mb smaller Linux distribution)

### Warp Sim

- Bundle import of multiple shapes for simulation nodes
- New OgnParticleVolume node for sampling shapes -> particles
- New OgnParticleSolver node for DEM style granular materials

## 0.1.20 - 2021-11-02

- Updates to the ripple solver for GTC (support for multiple colliders, buoyancy, etc)

## 0.1.19 - 2021-10-15

- Publish from 2021.3 to avoid omni.graph database incompatibilities

## 0.1.18 - 2021-10-08

- Enable Linux support (tested on 20.04)

## 0.1.17 - 2021-09-30

- Fix for 3x3 SVD adjoint
- Fix for A6000 GPU (bump compute model to sm_52 minimum)
- Fix for .dll unload on rebuild
- Fix for possible array destruction warnings on shutdown
- Rename spatial_transform -> transform
- Documentation update

## 0.1.16 - 2021-09-06

- Fix for case where simple assignments (a = b) incorrectly generated reference rather than value copy
- Handle passing zero-length (empty) arrays to kernels

## 0.1.15 - 2021-09-03

- Add additional math library functions (asin, etc)
- Add builtin 3x3 SVD support
- Add support for named constants (True, False, None)
- Add support for if/else statements (differentiable)
- Add custom memset kernel to avoid CPU overhead of cudaMemset()
- Add rigid body joint model to `wp.sim` (based on Brax)
- Add Linux, MacOS support in core library
- Fix for incorrectly treating pure assignment as reference instead of value copy
- Removes the need to transfer array to CPU before numpy conversion (will be done implicitly)
- Update the example OgnRipple wave equation solver to use bundles

## 0.1.14 - 2021-08-09

- Fix for out-of-bounds memory access in CUDA BVH
- Better error checking after kernel launches (use `wp.config.verify_cuda=True`)
- Fix for vec3 normalize adjoint code

## 0.1.13 - 2021-07-29

- Remove OgnShrinkWrap.py test node

## 0.1.12 - 2021-07-29

- Switch to Woop et al.'s watertight ray-tri intersection test
- Disable --fast-math in CUDA compilation step for improved precision

## 0.1.11 - 2021-07-28

- Fix for `wp.mesh_query_ray()` returning incorrect t-value

## 0.1.10 - 2021-07-28

- Fix for OV extension fwatcher filters to avoid hot-reload loop due to OGN regeneration

## 0.1.9 - 2021-07-21

- Fix for loading sibling DLL paths
- Better type checking for built-in function arguments
- Added runtime docs, can now list all builtins using `wp.print_builtins()`

## 0.1.8 - 2021-07-14

- Fix for hot-reload of CUDA kernels
- Add Tape object for replaying differentiable kernels
- Add helpers for Torch interop (convert `torch.Tensor` to `wp.Array`)

## 0.1.7 - 2021-07-05

- Switch to NVRTC for CUDA runtime
- Allow running without host compiler
- Disable asserts in kernel release mode (small perf. improvement)

## 0.1.6 - 2021-06-14

- Look for CUDA toolchain in target-deps

## 0.1.5 - 2021-06-14

- Rename OgLang -> Warp
- Improve CUDA environment error checking
- Clean-up some logging, add verbose mode (`wp.config.verbose`)

## 0.1.4 - 2021-06-10

- Add support for mesh raycast

## 0.1.3 - 2021-06-09

- Add support for unary negation operator
- Add support for mutating variables during dynamic loops (non-differentiable)
- Add support for in-place operators
- Improve kernel cache start up times (avoids adjointing before cache check)
- Update README.md with requirements / examples

## 0.1.2 - 2021-06-03

- Add support for querying mesh velocities
- Add CUDA graph support, see `wp.capture_begin()`, `wp.capture_end()`, `wp.capture_launch()`
- Add explicit initialization phase, `wp.init()`
- Add variational Euler solver (sim)
- Add contact caching, switch to nonlinear friction model (sim)

- Fix for Linux/macOS support

## 0.1.1 - 2021-05-18

- Fix bug with conflicting CUDA contexts

## 0.1.0 - 2021-05-17

- Initial publish for alpha testing

[Unreleased]: https://github.com/NVIDIA/warp/compare/v1.10.1...HEAD
[1.10.1]: https://github.com/NVIDIA/warp/releases/tag/v1.10.1
[1.10.0]: https://github.com/NVIDIA/warp/releases/tag/v1.10.0
[1.9.1]: https://github.com/NVIDIA/warp/releases/tag/v1.9.1
[1.9.0]: https://github.com/NVIDIA/warp/releases/tag/v1.9.0
[1.8.1]: https://github.com/NVIDIA/warp/releases/tag/v1.8.1
[1.8.0]: https://github.com/NVIDIA/warp/releases/tag/v1.8.0
[1.7.2]: https://github.com/NVIDIA/warp/releases/tag/v1.7.2
[1.7.1]: https://github.com/NVIDIA/warp/releases/tag/v1.7.1
[1.7.0]: https://github.com/NVIDIA/warp/releases/tag/v1.7.0
[1.6.2]: https://github.com/NVIDIA/warp/releases/tag/v1.6.2
[1.6.1]: https://github.com/NVIDIA/warp/releases/tag/v1.6.1
[1.6.0]: https://github.com/NVIDIA/warp/releases/tag/v1.6.0
[1.5.1]: https://github.com/NVIDIA/warp/releases/tag/v1.5.1
[1.5.0]: https://github.com/NVIDIA/warp/releases/tag/v1.5.0
[1.4.2]: https://github.com/NVIDIA/warp/releases/tag/v1.4.2
[1.4.1]: https://github.com/NVIDIA/warp/releases/tag/v1.4.1
[1.4.0]: https://github.com/NVIDIA/warp/releases/tag/v1.4.0
[1.3.3]: https://github.com/NVIDIA/warp/releases/tag/v1.3.3
[1.3.2]: https://github.com/NVIDIA/warp/releases/tag/v1.3.2
[1.3.1]: https://github.com/NVIDIA/warp/releases/tag/v1.3.1
[1.3.0]: https://github.com/NVIDIA/warp/releases/tag/v1.3.0
[1.2.2]: https://github.com/NVIDIA/warp/releases/tag/v1.2.2
[1.2.1]: https://github.com/NVIDIA/warp/releases/tag/v1.2.1
[1.2.0]: https://github.com/NVIDIA/warp/releases/tag/v1.2.0
[1.1.0]: https://github.com/NVIDIA/warp/releases/tag/v1.1.0
[1.0.2]: https://github.com/NVIDIA/warp/releases/tag/v1.0.2
[1.0.1]: https://github.com/NVIDIA/warp/releases/tag/v1.0.1
[1.0.0]: https://github.com/NVIDIA/warp/releases/tag/v1.0.0
[0.15.1]: https://github.com/NVIDIA/warp/releases/tag/v0.15.1
[0.15.0]: https://github.com/NVIDIA/warp/releases/tag/v0.15.0
[0.13.0]: https://github.com/NVIDIA/warp/releases/tag/v0.13.0
[0.11.0]: https://github.com/NVIDIA/warp/releases/tag/v0.11.0
[1.0.0-beta.6]: https://github.com/NVIDIA/warp/releases/tag/v1.0.0-beta.6
[1.0.0-beta.5]: https://github.com/NVIDIA/warp/releases/tag/v1.0.0-beta.5
[0.10.1]: https://github.com/NVIDIA/warp/releases/tag/v0.10.1
[0.9.0]: https://github.com/NVIDIA/warp/releases/tag/v0.9.0
[0.7.0]: https://github.com/NVIDIA/warp/releases/tag/v0.7.0
[0.5.0]: https://github.com/NVIDIA/warp/releases/tag/v0.5.0
[0.4.3]: https://github.com/NVIDIA/warp/releases/tag/v0.4.3
[0.3.1]: https://github.com/NVIDIA/warp/releases/tag/v0.3.1
[0.2.3]: https://github.com/NVIDIA/warp/releases/tag/v0.2.3
[0.2.0]: https://github.com/NVIDIA/warp/releases/tag/v0.2.0<|MERGE_RESOLUTION|>--- conflicted
+++ resolved
@@ -51,12 +51,9 @@
   `max_workers` argument. Use e.g. `wp.force_load(max_workers=4)` to use 4 threads to load all imported modules on all devices.
   The `wp.config.load_module_max_workers` setting determines the default value (currently `0` for serial loading). Set it to
   `None` to let Warp determine a reasonable number (currently `min(os.cpu_count(), 4)`).
-<<<<<<< HEAD
 - Add `wp.grad()` to get a Warp function's gradient in functions, kernels, and custom gradients ([GH-125](https://github.com/NVIDIA/warp/issues/125))
-=======
 - Add a `wp.mesh_query_ray_count_intersections` function that counts all intersections with triangles along the ray ([GH-938](https://github.com/NVIDIA/warp/issues/938)).
 - Add a `wp.mesh_query_point_sign_parity()` function that uses parity-based ray–triangle intersection counting for more robust sign determination ([GH-938](https://github.com/NVIDIA/warp/issues/938)).
->>>>>>> 4346cea9
 
 ### Removed
 
