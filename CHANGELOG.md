--- conflicted
+++ resolved
@@ -45,12 +45,9 @@
 - Handle incompatible CUDA driver versions gracefully
 - Fix handling of `upaxis` variable in `ModelBuilder` and the rendering thereof in `OpenGLRenderer`
 - Add `wp.abs()` and `wp.sign()` for vectors
-<<<<<<< HEAD
 - Fix handling of `ModelBuilder.joint_act` in `ModelBuilder.collapse_fixed_joints()` (affected floating-base systems)
 - Fix and improve implementation of `ModelBuilder.plot_articulation()` to visualize the articulation tree of a rigid-body mechanism
-=======
 - Expose scalar arithmetic operators to Python's runtime (e.g.: `wp.float16(1.23) * wp.float16(2.34)`)
->>>>>>> 4094d6a0
 
 ## [1.2.2] - 2024-07-04
 
