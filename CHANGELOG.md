# Changelog

## [Unreleased] - 2025-??

### Added

- Add an in-place `wp.Bvh.rebuild()` method that rebuilds the hierarchy without allocating new memory and can be
  captured in CUDA graphs ([GH-826](https://github.com/NVIDIA/warp/issues/826)).
- Add atomic bitwise operations `wp.atomic_and()` (`&=`), `wp.atomic_or()` (`|=`), and `wp.atomic_xor()` (`^=`) for
  scalar types, along with bitwise operations for vector, matrix, and tile types
  ([GH-886](https://github.com/NVIDIA/warp/issues/886)).
- Add support for negative indexing and improve slicing for the `wp.array()` type
  ([GH-504](https://github.com/NVIDIA/warp/issues/504)).
- Add `wp.tile_full()` builtin, which fills a tile with a constant value.
- Add support for recording and waiting for external events in CUDA graphs
  ([GH-983](https://github.com/NVIDIA/warp/issues/983)).
- Add kernel-level functions `bsr_row_index()` and `bsr_block_index()` to `warp.sparse`
  ([GH-895](https://github.com/NVIDIA/warp/issues/895)).
- Add support for querying CPU memory information (requires `psutil` package)
  ([GH-985](https://github.com/NVIDIA/warp/issues/985)).
- Add support for limiting the graph cache size of JAX callables ([GH-989](https://github.com/NVIDIA/warp/issues/989)).
- Add support for JAX pmap ([GH-976](https://github.com/NVIDIA/warp/pull/976)).
- Add adjoint for `wp.transform()` when constructing with individual scalars ([GH-1011](https://github.com/NVIDIA/warp/issues/1011)).
- Add a double precision overload for `wp.intersect_tri_tri` ([GH-1015](https://github.com/NVIDIA/warp/issues/1015)).
- Add `wp.get_cuda_supported_archs()` to query supported CUDA compute architectures for compilation targets
  ([GH-964](https://github.com/NVIDIA/warp/issues/964)).

### Removed

- Remove `warp.sim` module and related examples. This module has been superseded by the Newton library, a separate
  package with a new API. For migration guidance, see the
  [Newton migration guide](https://newton-physics.github.io/newton/migration.html) and the original GitHub announcement
  ([GH-735](https://github.com/NVIDIA/warp/discussions/735)).
- Remove support for passing lists, tuples, and other non-Warp array arguments when calling built-ins at the Python scope
  (e.g: `wp.normalize([1.0, 2.0, 3.0])` should be written as `wp.normalize(wp.vec3(1.0, 2.0, 3.0))`).
- Remove support for Intel-based macOS (x86_64). Apple Silicon-based Macs (ARM64) remain fully supported.
  Users attempting to run Warp on Intel Macs will receive a `RuntimeError` directing them to use Warp 1.9.x or earlier
  ([GH-1016](https://github.com/NVIDIA/warp/issues/1016))
<<<<<<< HEAD
- Remove `wp.select()` (deprecated since 1.7). Use `wp.where(cond, value_if_true, value_if_false)` instead.
=======
- Remove the `wp.matrix(pos, quat, scale)` built-in function. Use `wp.transform_compose()` instead
  ([GH-980](https://github.com/NVIDIA/warp/issues/980)).
>>>>>>> 53b06e6d

### Deprecated

### Changed

- Improve efficiency for `wp.bvh_query_aabb()`, `wp.mesh_query_aabb()` and `wp.bvh_query_ray()`.
  This fixes a performance regression introduced in Warp 1.6.0 ([GH-758](https://github.com/NVIDIA/warp/issues/758)).
- Improve efficiency of struct instance creation and attribute access ([GH-968](https://github.com/NVIDIA/warp/issues/968)).
- Make `warp.sparse` operations with `masked=True` consistent with `bsr_mm()` by preserving result matrix topology,
  enabling CUDA subgraph capture for `bsr_axpy()`, `bsr_assign()` and `bsr_set_transpose()`
  ([GH-987](https://github.com/NVIDIA/warp/issues/987)).
- Add `max_new_nnz` argument to `wp.sparse.bsr_mm` providing a synchronization-free path without further assumptions about non-zero topology.
- Improve performance when calling built-in functions from the Python scope
  ([GH-801](https://github.com/NVIDIA/warp/issues/801)).
- Building `warp.fem` geometry and function space partitions is now possible in CUDA graphs by passing an explicit upper-bound for the number of cells and nodes to `ExplicitGeometryPartition` and `make_space_partition`. Additionally, building fields and field restrictions is now synchronization-free by default ([GH-1021](https://github.com/NVIDIA/warp/issues/1021)).
- Raise `RuntimeError` from `wp.load_module()` when attempting to load a module that does not contain any Warp kernels,
  functions, or structs ([GH-920](https://github.com/NVIDIA/warp/issues/920)).


### Fixed

- Fix copying and filling arrays with large strides ([GH-929](https://github.com/NVIDIA/warp/issues/929)).
- Fix graph deletion during capture ([GH-992](https://github.com/NVIDIA/warp/issues/992)).
- Fix return type annotations for `struct()` and `overload()` decorators ([GH-971](https://github.com/NVIDIA/warp/pull/971))
- Fix segmentation faults on AArch64 CPUs caused by referencing static memory. The LLVM JIT generates ADRP instructions
  to address memory up to 4 GiB from the program counter, but the section for static memory may be further apart than
  that. Work around it by reserving stack memory on kernel entry, tracked through the x28 register which is prevented
  from being used as a scratch register. `wp.config.enable_tiles_in_stack_memory` can be used to enable (default)
  or disable this new method ([GH-957](https://github.com/NVIDIA/warp/issues/957)).

## [1.9.1] - 2025-10-01

### Added

- Add documentation describing Python `IntFlag` limitations in Warp kernels
  ([GH-917](https://github.com/NVIDIA/warp/issues/917)).

### Fixed

- Fix crash when radix sort is used on multiple streams (e.g., when using hash grids on multiple streams)
  ([GH-950](https://github.com/NVIDIA/warp/issues/950)).
- Fix empty slice operations `arr[i:i]` that previously failed with indexing errors
  ([GH-958](https://github.com/NVIDIA/warp/issues/958)).
- Fix `TypeError: Unrecognized type 'tuple[...]'` with tuple type annotations on Python 3.10
  ([GH-959](https://github.com/NVIDIA/warp/issues/959)).
- Fix memory management issues with shared tiles, including double frees and memory leaks
  ([GH-777](https://github.com/NVIDIA/warp/pull/777)).
- Fix use of `wp.copy()`, `wp.select()`, and `wp.where()` with tiles ([GH-777](https://github.com/NVIDIA/warp/pull/777)).
- Fix invalid `#line` directives being emitted for `wp.map()` calls during code generation
  ([GH-953](https://github.com/NVIDIA/warp/issues/953)).
- Restore support for older GPU architectures (Maxwell, Pascal, Volta) when building with CUDA 12
  ([GH-966](https://github.com/NVIDIA/warp/issues/966)).
- Fix conditional graph compilation on newer GPU architectures by using PTX fallback when CUBIN is not supported
  ([GH-963](https://github.com/NVIDIA/warp/issues/963)).
- Fix scaling not being correctly applied to rendered meshes in some cases
  ([GH-880](https://github.com/NVIDIA/warp/issues/880)).
- Fix handling of generic kernels with `wp.jax_experimental.ffi.jax_kernel()`.
- Update built-in documentation to accurately reflect their differentiability status
  ([GH-970](https://github.com/NVIDIA/warp/issues/970)).
- Fix handling of multi-line lambda expressions and lambda expressions involving parentheses in `wp.map()` ([GH-984](https://github.com/NVIDIA/warp/issues/984)).
- Fix `wp.atomic_add()` for int64 type ([GH-977](https://github.com/NVIDIA/warp/issues/977))

## [1.9.0] - 2025-09-04

### Added

- Add support for building Warp with CUDA 13.
- Add `wp.MarchingCubes.extract_surface_marching_cubes()` to extract a triangular mesh from a 3D scalar field
  ([GH-788](https://github.com/NVIDIA/warp/issues/788)).
- Add `wp.compile_aot_module()` and `wp.load_aot_module()` to support basic ahead-of-time compilation workflows
  ([docs](https://nvidia.github.io/warp/codegen.html#ahead-of-time-compilation-workflows),
  [GH-766](https://github.com/NVIDIA/warp/issues/766)).
- Add support for negative indexing and improve slicing for the `wp.matrix()`/`wp.vector()`/`wp.quaternion()` types
  ([GH-899](https://github.com/NVIDIA/warp/issues/899)).
- Add support for retrieving the memory address of a Warp array in kernels as `array.ptr`
  ([GH-819](https://github.com/NVIDIA/warp/issues/819)).
- Add support for using struct types in the `wp.array()` constructor inside kernels
  ([GH-853](https://github.com/NVIDIA/warp/issues/853)).
- Add support for initializing fixed-size arrays inside kernels using `wp.zeros()`
  ([GH-794](https://github.com/NVIDIA/warp/issues/794)).
- Add support for `IntEnum` and `IntFlag` inside Warp kernels ([GH-529](https://github.com/NVIDIA/warp/issues/529)).
- Add `bounds_check` option to `wp.tile_load()`, `wp.tile_store()`, and `wp.tile_atomic_add()`
  for performance optimization. When set to `False`, boundary checks are disabled for memory-aligned tiles,
  improving performance (defaults to `True` for safety) ([GH-797](https://github.com/NVIDIA/warp/issues/797)).
- Add indexed tile operations: `wp.tile_index_load()`, `wp.tile_index_store()`, and `wp.tile_index_atomic_add()`
  ([GH-684](https://github.com/NVIDIA/warp/issues/684), [GH-796](https://github.com/NVIDIA/warp/issues/796)).
- Add optional `block_dim` argument to `wp.load_module()` and `wp.force_load()`.
- Add support for displaying and editing Warp vector and array types in ImGui
  ([GH-844](https://github.com/NVIDIA/warp/issues/844)).
- Extend `examples/core/example_render_opengl.py` example with comprehensive ImGui usage examples
  ([GH-833](https://github.com/NVIDIA/warp/issues/833)).

### Removed

- Remove support for building Warp with CUDA 11.

### Deprecated

- Deprecate support for Intel-based macOS (x86_64) with removal targeted in late 2025.
  We will continue to support Apple Silicon-based Macs with the CPU backend.
  Users on Intel-based hardware will now receive a `DeprecationWarning` with this information.

### Changed

- Enforce strict argument matching for user-function calls from the Python scope, mirroring built-in function behavior.
- Enforce a consistent `wp_` prefix for all exported, C-style symbols to prevent name conflicts
  ([GH-792](https://github.com/NVIDIA/warp/issues/792)).
- Rewrite `wp.MarchingCubes` in pure Warp for cross-platform support and differentiability
  ([GH-788](https://github.com/NVIDIA/warp/issues/788)).
- Allow dynamic shapes when constructing a `wp.array` from a pointer inside a kernel.
- Allow functions passed to `wp.tile_map()` to return a different type than their input arguments
  ([GH-732](https://github.com/NVIDIA/warp/issues/732)).
- Use codegen instead of function evaluation to infer return types for `wp.map()`
  ([GH-732](https://github.com/NVIDIA/warp/issues/732)).
- Enable `warp.sparse` to efficiently process sparse matrices with arbitrarily sized blocks and leverage tiled
  computations when beneficial ([GH-838](https://github.com/NVIDIA/warp/issues/838)).
- Enable opportunistic use of tile-based computations in `warp.fem.integrate` for quadrature-point accumulation
  ([GH-854](https://github.com/NVIDIA/warp/issues/854)).
- Use an extended-length default cache path on Windows to prevent build errors
  ([GH-870](https://github.com/NVIDIA/warp/issues/870)).
- Add support for `wp.breakpoint()` in CUDA kernels on Linux systems. This feature is not supported on Windows due to
  CUDA-GDB Linux-target-only support ([GH-795](https://github.com/NVIDIA/warp/issues/795)).
- Skip generating code for unreferenced adjoint functions, reducing JIT compilation time
  ([GH-841](https://github.com/NVIDIA/warp/issues/841)).
- Define and re-export Warp's public Python-scope API in `__init__.py` using typing re-export conventions to improve
  static type checker support ([GH-864](https://github.com/NVIDIA/warp/issues/864)).
- Improve error messages for MathDx-based tile operations that fail to compile (e.g., `Failed to compile LTO`)
  ([GH-608](https://github.com/NVIDIA/warp/issues/608), [GH-911](https://github.com/NVIDIA/warp/issues/911)).
- Improve error detection and reporting in conditional graphs ([GH-866](https://github.com/NVIDIA/warp/issues/866)).

### Fixed

- Fix ARM64 CPU kernel argument passing issues by packaging arguments into a structure to work around a `libffi`
  library bug ([GH-356](https://github.com/NVIDIA/warp/issues/356)).
- Fix matrix assignment and indexing operations when matrices are stored as struct members
  ([GH-793](https://github.com/NVIDIA/warp/issues/793)).
- Fix `str()` and `repr()` implementations missing for scalar types at the Python scope
  ([GH-863](https://github.com/NVIDIA/warp/issues/863)).
- Fix issue with calling user functions from the Python scope with `wp.array` parameters.
- Fix 2D shared tile allocation/de-allocation bug inside Warp functions
  ([GH-877](https://github.com/NVIDIA/warp/issues/877)).
- Fix `wp.load_module()` when loading modules created with `@wp.kernel(module="unique")`.
- Fix an off-by-one error in marching cubes output coordinates to align with the `scikit-image` convention
  ([GH-324](https://github.com/NVIDIA/warp/issues/324)).
- Fix `UnboundLocalError` when applying `warp.jax_experimental.ffi.jax_callable` to a function annotated with the
  `None` return type ([GH-893](https://github.com/NVIDIA/warp/issues/893)).
- Fix compatibility of the OpenGL renderer with macOS ([GH-834](https://github.com/NVIDIA/warp/issues/834)).
- Fix evaluation of Discontinuous Galerkin gradients for `warp.fem` discrete fields.
- Work around caching issue ([GH-637](https://github.com/NVIDIA/warp/issues/637)) with operator evaluation in
  `warp.fem` integrands.
- Fix adding superfluous inactive nodes to tetrahedron polynomial function spaces in `warp.fem`.
- Fix `#line` directives for Python↔CUDA source correlation not being emitted by default when a module is compiled in
  debug mode ([GH-901](https://github.com/NVIDIA/warp/issues/901)).
- Fix 2D shared tile allocation/de-allocation bug inside Warp functions ([GH-877](https://github.com/NVIDIA/warp/issues/877)).
- Fix loading "unique" modules using `wp.load_module()`.

## [1.8.1] - 2025-08-01

### Deprecated

- This is the final release that will provide builds for or support the CUDA 11.x Toolkit and driver.
  Starting with v1.9.0, Warp will require CUDA 12.x or newer.
- Deprecate the `graph_compatible` boolean flag in `jax_callable()` in favor of the new `graph_mode` argument with
  `GraphMode` enum ([GH-848](https://github.com/NVIDIA/warp/issues/848)).

### Added

- Add documentation for creating and manipulating Warp structured arrays using NumPy
  ([GH-852](https://github.com/NVIDIA/warp/issues/852)).
- Add documentation for `wp.indexedarray()` ([GH-468](https://github.com/NVIDIA/warp/issues/468)).
- Support input-output aliasing in JAX FFI ([GH-815](https://github.com/NVIDIA/warp/issues/815)).
- Support capturing `jax_callable()` using Warp via the new `graph_mode` parameter (`GraphMode.WARP`), enabling capture
  of graphs with conditional nodes that cannot be used as subgraphs in a JAX capture
  ([GH-848](https://github.com/NVIDIA/warp/issues/848)).

### Fixed

- Fix `tape.zero()` to correctly reset gradient arrays in nested structs
  ([GH-807](https://github.com/NVIDIA/warp/issues/807)).
- Fix incorrect adjoints for `div(scalar, vec)`, `div(scalar, mat)`, and `div(scalar, quat)`, and other miscellaneous
  issues with adjoints ([GH-831](https://github.com/NVIDIA/warp/issues/831)).
- Fix a module-hashing issue for functions or kernels using static expressions that cannot be resolved at the time of
  declaration ([GH-830](https://github.com/NVIDIA/warp/issues/830)).
- Fix a bug in which changes to `wp.config.mode` were not being picked up after module initialization
  ([GH-856](https://github.com/NVIDIA/warp/issues/856)).
- Fix a bug where CUDA modules could get prematurely unloaded when conditional graph nodes are used.
- Fix compile time regression for kernels using matmul, Cholesky, and FFT solvers by upgrading to libmathdx 0.2.2
  ([GH-809](https://github.com/NVIDIA/warp/issues/809)).
- Fix potential uninitialized memory issues in `wp.tile_sort()` ([GH-836](https://github.com/NVIDIA/warp/issues/836)).
- Fix `wp.tile_min()` and `wp.tile_argmin()` to return correct values for large tiles with low occupancy
  ([GH-725](https://github.com/NVIDIA/warp/issues/725)).
- Fix codegen errors associated with adjoint of `wp.tile_sum()` when using shared tiles
  ([GH-822](https://github.com/NVIDIA/warp/issues/822)).
- Fix driver entry point error for `cuDeviceGetUuid` caused by using an incorrect version
  ([GH-851](https://github.com/NVIDIA/warp/issues/851)).
- Fix an issue that caused Warp to request PTX generation from NVRTC for architectures unsupported by the compiler
  ([GH-858](https://github.com/NVIDIA/warp/issues/858)).
- Fix a regression where `wp.sparse.bsr_from_triplets()` ignored the `prune_numerical_zeros=False` setting
  ([GH-832](https://github.com/NVIDIA/warp/issues/832)).
- Fix missing cloth-body contact in `wp.sim.VBDIntegrator` with `handle_self_contact=False`
  ([GH-862](https://github.com/NVIDIA/warp/issues/862)).
- Fix a bug causing potential infinite loops in the color balancing calculation
  ([GH-816](https://github.com/NVIDIA/warp/issues/816)).
- Fix box-box collision by computing the contact normal at the closest point of approach instead of at the center of
  the source box ([GH-839](https://github.com/NVIDIA/warp/pull/839)).
- Fix the OpenGL renderer not correctly displaying colors for box shapes
  ([GH-810](https://github.com/NVIDIA/warp/issues/810)).
- Fix a bug in `OpenGLRenderer` where meshes with different `scale` attributes were incorrectly instanced, causing
  them all to be rendered with the same scale `OpenGLRenderer` ([GH-828](https://github.com/NVIDIA/warp/issues/828)).

## [1.8.0] - 2025-07-01

### Added

- Add `wp.map()` to map a function over arrays and add math operators for Warp arrays
  ([docs](https://nvidia.github.io/warp/modules/runtime.html#warp.utils.map),
  [GH-694](https://github.com/NVIDIA/warp/issues/694)).
- Add support for dynamic control flow in CUDA graphs, see `wp.capture_if()` and `wp.capture_while()`
  ([docs](https://nvidia.github.io/warp/modules/runtime.html#conditional-execution),
  [GH-597](https://github.com/NVIDIA/warp/issues/597)).
- Add `wp.capture_debug_dot_print()` to write a DOT file describing the structure of a captured CUDA graph
  ([GH-746](https://github.com/NVIDIA/warp/issues/746)).
- Add the `Device.sm_count` property to get the number of streaming multiprocessors on a CUDA device
  ([GH-584](https://github.com/NVIDIA/warp/issues/584)).
- Add `wp.block_dim()` to query the number of threads in the current block inside a kernel
  ([GH-695](https://github.com/NVIDIA/warp/issues/695)).
- Add `wp.atomic_cas()` and `wp.atomic_exch()` built-ins for atomic compare-and-swap and exchange operations
  ([GH-767](https://github.com/NVIDIA/warp/issues/767)).
- Add support for profiling GPU runtime module compilation using the global `wp.config.compile_time_trace`
  setting or the module-level `"compile_time_trace"` option. When used, JSON files in the Trace Event
  format will be written in the kernel cache, which can be opened in a viewer like `chrome://tracing/`
  ([docs](https://nvidia.github.io/warp/profiling.html#profiling-module-compilation),
  [GH-609](https://github.com/NVIDIA/warp/issues/609)).
- Add support for returning multiple values from native functions like `wp.svd3()` and `wp.quat_to_axis_angle()`
  ([GH-503](https://github.com/NVIDIA/warp/issues/503)).
- Add support for passing tiles to user `wp.func` functions ([GH-682](https://github.com/NVIDIA/warp/issues/682)).
- Add `wp.tile_squeeze()` to remove axes of length one ([GH-662](https://github.com/NVIDIA/warp/issues/662)).
- Add `wp.tile_reshape()` to reshape a tile ([GH-663](https://github.com/NVIDIA/warp/issues/663)).
- Add `wp.tile_astype()` to return a new tile with the same data but different data type. ([GH-683](https://github.com/NVIDIA/warp/issues/683)).
- Add support for in-place tile add and subtract operations ([GH-518](https://github.com/NVIDIA/warp/issues/518)).
- Add support for in-place tile-component addition and subtraction ([GH-659](https://github.com/NVIDIA/warp/issues/659)).
- Add support for 2D solves using `wp.tile_cholesky_solve()` ([GH-773](https://github.com/NVIDIA/warp/pull/773)).
- Add `wp.tile_scan_inclusive()` and `wp.tile_scan_exclusive()` for performing inclusive and exclusive scans over tiles
  ([GH-731](https://github.com/NVIDIA/warp/issues/731)).
- Support attribute indexing for quaternions on the right-hand side of expressions
  ([GH-625](https://github.com/NVIDIA/warp/issues/625)).
- Add `wp.transform_compose()` and `wp.transform_decompose()` for converting between transforms and 4x4 matrices with 3D
  scale information ([GH-576](https://github.com/NVIDIA/warp/issues/576)).
- Add various `wp.transform` syntax operations for loading and storing ([GH-710](https://github.com/NVIDIA/warp/issues/710)).
- Add the `as_spheres` parameter to `UsdRenderer.render_points()` in order to choose whether to render the points as USD
  spheres using a point instancer or as simple USD points ([GH-634](https://github.com/NVIDIA/warp/issues/634)).
- Add support for animating visibility of objects in the USD renderer
  ([GH-598](https://github.com/NVIDIA/warp/issues/598)).
- Add `wp.sim.VBDIntegrator.rebuild_bvh()` to rebuild the BVH used for detecting self-contacts.
- Add damping terms `wp.sim.VBDIntegrator` collisions, with strength is controlled by `Model.soft_contact_kd`.
- Improve consistency of the `wp.fem.lookup()` operator across geometries and add filtering parameters
  ([GH-618](https://github.com/NVIDIA/warp/issues/618)).
- Add two examples demonstrating shape optimization using `warp.fem`: `fem/example_elastic_shape_optimization.py` and
  `fem/example_darcy_ls_optimization.py` ([GH-698](https://github.com/NVIDIA/warp/issues/698)).
- Add a `py.typed` marker file (per PEP 561) to the package to formally support static type checking by downstream users
  ([GH-780](https://github.com/NVIDIA/warp/issues/780)).

### Removed

- Remove `wp.mlp()` (deprecated in v1.6.0). Use tile primitives instead.
- Remove `wp.autograd.plot_kernel_jacobians()` (deprecated in v1.4.0). Use `wp.autograd.jacobian_plot()` instead.
- Remove the `length` and `owner` keyword arguments from `wp.array()` constructor (deprecated in v1.6.0).
  Use the `shape` and `deleter` keywords instead.
- Remove the `kernel` keyword argument from `wp.autograd.jacobian()` and `wp.autograd.jacobian_fd()` (deprecated in v1.6.0).
  Use the `function` keyword argument instead.
- Remove the `outputs` keyword argument from `wp.autograd.jacobian_plot()` (deprecated in v1.6.0).

### Changed

- Deprecate the `warp.sim` module (planned for removal in v1.10). It will be superseded by the upcoming Newton library,
  a separate package with a new API. Migrating will require code changes; a future guide will be provided
  ([current draft](https://newton-physics.github.io/newton/migration.html)). See the GitHub announcement for details
  ([GH-735](https://github.com/NVIDIA/warp/discussions/735)).
- Deprecate the `wp.matrix(pos, quat, scale)` built-in function. Use `wp.transform_compose()` instead
  ([GH-576](https://github.com/NVIDIA/warp/issues/576)).
- Improve support for tuples in kernels ([GH-506](https://github.com/NVIDIA/warp/issues/506)).
- Return a constant value from `len()` where possible.
- Rename the internal function `wp.types.type_length()` to `wp.types.type_size()`.
- Rename `wp.tile_cholesky_solve()` input parameters to align with its docstring
  ([GH-726](https://github.com/NVIDIA/warp/issues/726)).
- Change `wp.tile_upper_solve()` and `wp.tile_lower_solve()` to use libmathdx 0.2.1 TRSM solver
  ([GH-773](https://github.com/NVIDIA/warp/pull/773)).
- Skip adjoint compilation for `wp.tile_matmul()` if `enable_backward` is disabled
  ([GH-644](https://github.com/NVIDIA/warp/issues/644)).
- Allow tile reductions to work with non-scalar tile types ([GH-771](https://github.com/NVIDIA/warp/issues/771)).
- Permit data-type preservation with `preserve_type=True` when tiling a value across the block with `wp.Tile()`
  ([GH-772](https://github.com/NVIDIA/warp/issues/772)).
- Make `wp.sparse.bsr_[set_]from_triplets` differentiable with respect to the input triplet values
  ([GH-760](https://github.com/NVIDIA/warp/issues/760)).
- Expose new `warp.fem` operators: `node_count`, `node_index`, `element_coordinates`, `element_closest_point`.
- Change `wp.sim.VBDIntegrator` rigid-body-contact handling to use only the shape's friction coefficient, rather than
  averaging the shape's and the cloth's coefficients.
- Limit usage of the `wp.assign_copy()` hidden built-in to the kernel scope.
- Describe the distinction between `inputs` and `outputs` arguments in the
  [Kernel documentation](https://nvidia.github.io/warp/modules/runtime.html#kernels).
- Reduce the overhead of `wp.launch()` by avoiding costly native API calls
  ([GH-774](https://github.com/NVIDIA/warp/pull/774)).
- Improve error reporting when calling `@wp.func`-decorated functions from the Python scope
  ([GH-521](https://github.com/NVIDIA/warp/issues/521)).

### Fixed

- Fix missing documentation for geometric structs ([GH-674](https://github.com/NVIDIA/warp/issues/674)).
- Fix the type annotations in various tile functions ([GH-714](https://github.com/NVIDIA/warp/issues/714)).
- Fix incorrect stride initialization in tiles returned from functions taking transposed tiles as input
  ([GH-722](https://github.com/NVIDIA/warp/issues/722)).
- Fix adjoint generation for user functions that return a tile ([GH-749](https://github.com/NVIDIA/warp/issues/749)).
- Fix tile-based solvers failing to accept and return transposed tiles
  ([GH-768](https://github.com/NVIDIA/warp/issues/768)).
- Fix the `Formal parameter space overflowed` error during `wp.sim.VBDIntegrator` kernel compilation for the backward
  pass in CUDA 11 Warp builds. This was resolved by decoupling collision and elasticity evaluations into
  separate kernels, increasing parallelism and speeding up the solver
  ([GH-442](https://github.com/NVIDIA/warp/issues/442)).
- Fix an issue with graph coloring on an empty graph ([GH-509](https://github.com/NVIDIA/warp/issues/509)).
- Fix an integer overflow bug in the native graph coloring module ([GH-718](https://github.com/NVIDIA/warp/issues/718)).
- Fix `UsdRenderer.render_points()` not supporting multiple colors
  ([GH-634](https://github.com/NVIDIA/warp/issues/634)).
- Fix an inconsistency in the `wp.fem` module regarding the orientation of 2D geometry side normals
  ([GH-629](https://github.com/NVIDIA/warp/issues/629)).
- Fix premature unloading of CUDA modules used in JAX FFI graph captures
  ([GH-782](https://github.com/NVIDIA/warp/issues/782)).

## [1.7.2] - 2025-05-31

### Added

- Add missing adjoint method for tile `assign` operations ([GH-680](https://github.com/NVIDIA/warp/issues/680)).
- Add documentation for the fact that `+=` and `-=` invoke `wp.atomic_add()` and `wp.atomic_sub()`, respectively
  ([GH-505](https://github.com/NVIDIA/warp/issues/505)).
- Add a [publications list](https://github.com/NVIDIA/warp/blob/main/PUBLICATIONS.md) of academic and research projects
  leveraging Warp ([GH-686](https://github.com/NVIDIA/warp/issues/686)).

### Changed

- Prevent and document that class inheritance is not supported for `wp.struct` (now throws `RuntimeError`)
  ([GH-656](https://github.com/NVIDIA/warp/issues/656)).
- Warn when an incompatible data type conversion is detected when constructing an array using the
  `__cuda_array_interface__` ([GH-624](https://github.com/NVIDIA/warp/issues/624),
  [GH-670](https://github.com/NVIDIA/warp/issues/670)).
- Relax the exact version requirement in `omni.warp` towards `omni.warp.core`
  ([GH-702](https://github.com/NVIDIA/warp/issues/702)).
- Rename the "Kernel Reference" documentation page to "Built-Ins Reference", with each built-in now having
  annotations to denote whether they are accessible only from the kernel scope or also from the Python runtime scope
  ([GH-532](https://github.com/NVIDIA/warp/issues/532)).

### Fixed

- Fix an issue where arrays stored in structs could be garbage collected without updating the struct ctype
  ([GH-720](https://github.com/NVIDIA/warp/issues/720)).
- Fix an issue with preserving the base class of nested struct attributes
  ([GH-574](https://github.com/NVIDIA/warp/issues/574)).
- Allow recovering from out-of-memory errors during `wp.Volume` allocation
  ([GH-611](https://github.com/NVIDIA/warp/issues/611)).
- Fix 2D tile load when source array and tile have incompatible strides
  ([GH-688](https://github.com/NVIDIA/warp/issues/688)).
- Fix compilation errors with `wp.tile_atomic_add()` ([GH-681](https://github.com/NVIDIA/warp/issues/681)).
- Fix `wp.svd2()` with duplicate singular values and improved accuracy
  ([GH-679](https://github.com/NVIDIA/warp/issues/679)).
- Fix `OpenGLRenderer.update_shape_instance()` not having color buffers created for the shape instances.
- Fix text rendering in `wp.render.OpenGLRenderer` ([GH-704](https://github.com/NVIDIA/warp/issues/704)).
- Fix assembly of rigid body inertia in `ModelBuilder.collapse_fixed_joints()`
  ([GH-631](https://github.com/NVIDIA/warp/issues/631)).
- Fix `UsdRenderer.render_points()` erroring out when passed 4 points or less
  ([GH-708](https://github.com/NVIDIA/warp/issues/708)).
- Fix `wp.atomic_*()` built-ins not working with some types ([GH-733](https://github.com/NVIDIA/warp/issues/733)).
- Fix garbage-collection issues with JAX FFI callbacks ([GH-711](https://github.com/NVIDIA/warp/pull/711)).

## [1.7.1] - 2025-04-30

### Added

- Add example of a distributed Jacobi solver using `mpi4py` in `warp/examples/distributed/example_jacobi_mpi.py`
  ([GH-475](https://github.com/NVIDIA/warp/issues/475)).

### Changed

- Improve `repr()` for Warp types, including adding `repr()` for `wp.array`.
- Change the USD renderer to use `framesPerSecond` for time sampling instead of `timeCodesPerSecond`
  to avoid playback speed issues in some viewers ([GH-617](https://github.com/NVIDIA/warp/issues/617)).
- `Model.rigid_contact_tids` are now -1 at non-active contact indices which allows to retrieve the vertex index of a
  mesh collision, see `test_collision.py` ([GH-623](https://github.com/NVIDIA/warp/issues/623)).
- Improve handling of deprecated JAX features ([GH-613](https://github.com/NVIDIA/warp/pull/613)).

### Fixed

- Fix a code generation bug involving return statements in Warp kernels, which could result in some threads in Warp
  being skipped when processed on the GPU ([GH-594](https://github.com/NVIDIA/warp/issues/594)).
- Fix constructing `DeformedGeometry` from `wp.fem.Trimesh3D` geometries
  ([GH-614](https://github.com/NVIDIA/warp/issues/614)).
- Fix `lookup` operator for `wp.fem.Trimesh3D` ([GH-618](https://github.com/NVIDIA/warp/issues/618)).
- Include the block dimension in the LTO file hash for the Cholesky solver
  ([GH-639](https://github.com/NVIDIA/warp/issues/639)).
- Fix tile loads for small tiles with aligned source memory ([GH-622](https://github.com/NVIDIA/warp/issues/622)).
- Fix length/shape matching for vectors and matrices from the Python scope.
- Fix the `dtype` parameter missing for `wp.quaternion()`.
- Fix invalid `dtype` comparison when using the `wp.matrix()`/`wp.vector()`/`wp.quaternion()` constructors
  with literal values and an explicit `dtype` argument ([GH-651](https://github.com/NVIDIA/warp/issues/651)).
- Fix incorrect thread index lookup for the backward pass of `wp.sim.collide()`
  ([GH-459](https://github.com/NVIDIA/warp/issues/459)).
- Fix a bug where `wp.sim.ModelBuilder` adds springs with -1 as vertex indices
  ([GH-621](https://github.com/NVIDIA/warp/issues/621)).
- Fix center of mass, inertia computation for mesh shapes ([GH-251](https://github.com/NVIDIA/warp/issues/251)).
- Fix computation of body center of mass to account for shape orientation
  ([GH-648](https://github.com/NVIDIA/warp/issues/648)).
- Fix `show_joints` not working with `wp.sim.render.SimRenderer` set to render to USD
  ([GH-510](https://github.com/NVIDIA/warp/issues/510)).
- Fix the jitter for the `OgnParticlesFromMesh` node not being computed correctly.
- Fix documentation of `atol` and `rtol` arguments to `wp.autograd.gradcheck()` and `wp.autograd.gradcheck_tape()`
  ([GH-508](https://github.com/NVIDIA/warp/issues/508)).
- Fix an issue where the position of a fixed particle is not copied to the output state ([GH-627](https://github.com/NVIDIA/warp/issues/627)).

## [1.7.0] - 2025-03-30

### Added

- Support JAX foreign function interface (FFI)
  ([docs](https://nvidia.github.io/warp/modules/interoperability.html#jax-foreign-function-interface-ffi),
  [GH-511](https://github.com/NVIDIA/warp/issues/511)).
- Support Python/SASS correlation in Nsight Compute reports by emitting `#line` directives in CUDA-C code.
  This setting is controlled by `wp.config.line_directives` and is `True` by default.
  ([docs](https://nvidia.github.io/warp/profiling.html#nsight-compute-profiling),
   [GH-437](https://github.com/NVIDIA/warp/issues/437))
- Support `vec4f` grid construction in `wp.Volume.allocate_by_tiles()`.
- Add 2D SVD `wp.svd2()` ([GH-436](https://github.com/NVIDIA/warp/issues/436)).
- Add `wp.randu()` for random `uint32` generation.
- Add matrix construction functions `wp.matrix_from_cols()` and `wp.matrix_from_rows()`
  ([GH-278](https://github.com/NVIDIA/warp/issues/278)).
- Add `wp.transform_from_matrix()` to obtain a transform from a 4x4 matrix
  ([GH-211](https://github.com/NVIDIA/warp/issues/211)).
- Add `wp.where()` to select between two arguments conditionally using a
  more intuitive argument order (`cond`, `value_if_true`, `value_if_false`)
  ([GH-469](https://github.com/NVIDIA/warp/issues/469)).
- Add `wp.get_mempool_used_mem_current()` and `wp.get_mempool_used_mem_high()` to
  query the respective current and high-water mark memory pool allocator usage.
  ([GH-446](https://github.com/NVIDIA/warp/issues/446)).
- Add `Stream.is_complete` and `Event.is_complete` properties to query completion status
  ([GH-435](https://github.com/NVIDIA/warp/issues/435)).
- Support timing events inside of CUDA graphs ([GH-556](https://github.com/NVIDIA/warp/issues/556)).
- Add LTO cache to speed up compilation times for kernels using MathDx-based tile functions.
  Use `wp.clear_lto_cache()` to clear the LTO cache ([GH-507](https://github.com/NVIDIA/warp/issues/507)).
- Add example demonstrating gradient checkpointing for fluid optimization in
  `warp/examples/optim/example_fluid_checkpoint.py`.
- Add a hinge-angle-based bending force to `wp.sim.VBDIntegrator`.
- Add an example to show mesh sampling using a CDF
  ([GH-476](https://github.com/NVIDIA/warp/issues/476)).

### Changed

- **Breaking:** Remove CUTLASS dependency and `wp.matmul()` functionality (including batched version).
  Users should use tile primitives for matrix multiplication operations instead.
- Deprecate constructing a matrix from vectors using `wp.matrix()`.
- Deprecate `wp.select()` in favor of `wp.where()`. Users should update their code to use
  `wp.where(cond, value_if_true, value_if_false)` instead of `wp.select(cond, value_if_false, value_if_true)`.
- `wp.sim.Control` no longer has a `model` attribute ([GH-487](https://github.com/NVIDIA/warp/issues/487)).
- `wp.sim.Control.reset()` is deprecated and now only zeros-out the controls (previously restored controls
  to initial `model` state). Use `wp.sim.Control.clear()` instead.
- Vector/matrix/quaternion component assignment operations (e.g., `v[0] = x`) now compile and run faster in the
  backward pass. Note: For correct gradient computation, each component should only be assigned once.
- `@wp.kernel` has now an optional `module` argument that allows passing a `wp.context.Module` to the kernel,
  or, if set to `"unique"` let Warp create a new unique module just for this kernel.
  The default behavior to use the current module is unchanged.
- Default PTX architecture is now automatically determined by the devices present in the system,
  ensuring optimal compatibility and performance ([GH-537](https://github.com/NVIDIA/warp/issues/537)).
- Structs now have a trivial default constructor, allowing for `wp.tile_reduce()` on tiles with struct data types.
- Extend `wp.tile_broadcast()` to support broadcasting to 1D, 3D, and 4D shapes (in addition to existing 2D support).
- `wp.fem.integrate()` and `wp.fem.interpolate()` may now perform parallel evaluation of quadrature points within elements.
- `wp.fem.interpolate()` can now build Jacobian sparse matrices of interpolated functions with respect to a trial field.
- Multiple `wp.sparse` routines (`bsr_set_from_triplets`, `bsr_assign`, `bsr_axpy`, `bsr_mm`) now accept a `masked`
  flag to discard any non-zero not already present in the destination matrix.
- `wp.sparse.bsr_assign()` no longer requires source and destination block shapes to evenly divide each other.
- Extend `wp.expect_near()` to support all vectors and quaternions.
- Extend `wp.quat_from_matrix()` to support 4x4 matrices.
- Update the `OgnClothSimulate` node to use the VBD integrator ([GH-512](https://github.com/NVIDIA/warp/issues/512)).
- Remove the `globalScale` parameter from the `OgnClothSimulate` node.

### Fixed

- Fix an out-of-bounds access bug caused by an unbalanced BVH tree ([GH-536](https://github.com/NVIDIA/warp/issues/536)).
- Fix an error of incorrectly adding the offset to -1 elements in `edge_indices` when adding a ModelBuilder to another
  ([GH-557](https://github.com/NVIDIA/warp/issues/557)).

## [1.6.2] - 2025-03-07

### Changed

- Update project license from *NVIDIA Software License* to *Apache License, Version 2.0* (see `LICENSE.md`).

## [1.6.1] - 2025-03-03

### Added

- Document `wp.Launch` objects ([docs](https://nvidia.github.io/warp/modules/runtime.html#launch-objects),
  [GH-428](https://github.com/NVIDIA/warp/issues/428)).
- Document how overwriting previously computed results can lead to incorrect gradients
  ([docs](https://nvidia.github.io/warp/modules/differentiability.html#array-overwrites),
  [GH-525](https://github.com/NVIDIA/warp/issues/525)).

### Fixed

- Fix unaligned loads with offset 2D tiles in `wp.tile_load()`.
- Fix FP64 accuracy of thread-level matrix-matrix multiplications ([GH-489](https://github.com/NVIDIA/warp/issues/489)).
- Fix `wp.array()` not initializing from arrays defining a CUDA array interface when the target device is CPU
  ([GH-523](https://github.com/NVIDIA/warp/issues/523)).
- Fix `wp.Launch` objects not storing and replaying adjoint kernel launches
  ([GH-449](https://github.com/NVIDIA/warp/issues/449)).
- Fix `wp.config.verify_autograd_array_access` failing to detect overwrites in generic Warp functions
  ([GH-493](https://github.com/NVIDIA/warp/issues/493)).
- Fix an error on Windows when closing an `OpenGLRenderer` app ([GH-488](https://github.com/NVIDIA/warp/issues/488)).
- Fix per-vertex colors not being correctly written out to USD meshes when a constant color is being passed
  ([GH-480](https://github.com/NVIDIA/warp/issues/480)).
- Fix an error in capturing the `wp.sim.VBDIntegrator` with CUDA graphs when `handle_self_contact` is enabled
  ([GH-441](https://github.com/NVIDIA/warp/issues/441)).
- Fix an error of AABB computation in `wp.collide.TriMeshCollisionDetector`.
- Fix URDF-imported planar joints not being set with the intended `target_ke`, `target_kd`, and `mode` parameters
  ([GH-454](https://github.com/NVIDIA/warp/issues/454)).
- Fix `ModelBuilder.add_builder()` to use correct offsets for `ModelBuilder.joint_parent` and `ModelBuilder.joint_child`
  ([GH-432](https://github.com/NVIDIA/warp/issues/432))
- Fix underallocation of contact points for box–sphere and box–capsule collisions.
- Fix `wp.randi()` documentation to show correct output range of `[-2^31, 2^31)`.

## [1.6.0] - 2025-02-03

### Added

- Add preview of Tile Cholesky factorization and solve APIs through `wp.tile_cholesky()`, `tile_cholesky_solve()`
  and `tile_diag_add()` (preview APIs are subject to change).
- Support for loading tiles from arrays whose shapes are not multiples of the tile dimensions.
  Out-of-bounds reads will be zero-filled and out-of-bounds writes will be skipped.
- Support for higher-dimensional (up to 4D) tile shapes and memory operations.
- Add intersection-free self-contact support in `wp.sim.VBDIntegrator` by passing `handle_self_contact=True`.
  See `warp/examples/sim/example_cloth_self_contact.py` for a usage example.
- Add functions `wp.norm_l1()`, `wp.norm_l2()`, `wp.norm_huber()`, `wp.norm_pseudo_huber()`, and `wp.smooth_normalize()`
  for vector types to a new `wp.math` module.
- `wp.sim.SemiImplicitIntegrator` and `wp.sim.FeatherstoneIntegrator` now have an optional `friction_smoothing`
  constructor argument (defaults to 1.0) that controls softness of the friction norm computation.
- Support `assert` statements in kernels ([docs](https://nvidia.github.io/warp/debugging.html#assertions)).
  Assertions can only be triggered in `"debug"` mode ([GH-366](https://github.com/NVIDIA/warp/issues/336)).
- Support CUDA IPC on Linux. Call the `ipc_handle()` method to get an IPC handle for a `wp.Event` or a `wp.array`,
  and call `wp.from_ipc_handle()` or `wp.event_from_ipc_handle()` in another process to open the handle
  ([docs](https://nvidia.github.io/warp/modules/runtime.html#interprocess-communication-ipc)).
- Add per-module option to disable fused floating point operations, use `wp.set_module_options({"fuse_fp": False})`
  ([GH-379](https://github.com/NVIDIA/warp/issues/379)).
- Add per-module option to add CUDA-C line information for profiling, use `wp.set_module_options({"lineinfo": True})`.
- Support operator overloading for `wp.struct` objects by defining `wp.func` functions
  ([GH-392](https://github.com/NVIDIA/warp/issues/392)).
- Add built-in function `wp.len()` to retrieve the number of elements for vectors, quaternions, matrices, and arrays
  ([GH-389](https://github.com/NVIDIA/warp/issues/389)).
- Add `warp/examples/optim/example_softbody_properties.py` as an optimization example for soft-body properties
  ([GH-419](https://github.com/NVIDIA/warp/pull/419)).
- Add `warp/examples/tile/example_tile_walker.py`, which reworks the existing `example_walker.py`
  to use Warp's tile API for matrix multiplication.
- Add `warp/examples/tile/example_tile_nbody.py` as an example of an N-body simulation using Warp tile primitives.

### Changed

- **Breaking:** Change `wp.tile_load()` and `wp.tile_store()` indexing behavior so that indices are now specified in
  terms of *array elements* instead of *tile multiples*.
- **Breaking:** Tile operations now take `shape` and `offset` parameters as tuples,
  e.g.: `wp.tile_load(array, shape=(m,n), offset=(i,j))`.
- **Breaking:** Change exception types and error messages thrown by tile functions for improved consistency.
- Add an implicit tile synchronization whenever a shared memory tile's data is reinitialized (e.g. in dynamic loops).
  This could result in lower performance.
- `wp.Bvh` constructor now supports various construction algorithms via the `constructor` argument, including
  `"sah"` (Surface Area Heuristics), `"median"`, and `"lbvh"` ([docs](https://nvidia.github.io/warp/modules/runtime.html#warp.Bvh.__init__))
- Improve the query efficiency of `wp.Bvh` and `wp.Mesh`.
- Improve memory consumption, compilation and runtime performance when using in-place vector/matrix assignments in
  kernels that have `enable_backward` set to `False` ([GH-332](https://github.com/NVIDIA/warp/issues/332)).
- Vector/matrix/quaternion component `+=` and `-=` operations compile and run faster in the backward pass
  ([GH-332](https://github.com/NVIDIA/warp/issues/332)).
- Name files in the kernel cache according to their directory. Previously, all files began with
  `module_codegen` ([GH-431](https://github.com/NVIDIA/warp/issues/431)).
- Avoid recompilation of modules when changing `block_dim`.
- `wp.autograd.gradcheck_tape()` now has additional optional arguments `reverse_launches` and `skip_to_launch_index`.
- `wp.autograd.gradcheck()`, `wp.autograd.jacobian()`, and `wp.autograd.jacobian_fd()` now also accept
  arbitrary Python functions that have Warp arrays as inputs and outputs.
- `update_vbo_transforms` kernel launches in the OpenGL renderer are no longer recorded onto the tape.
- Skip emitting backward functions/kernels in the generated C++/CUDA code when `enable_backward` is set to `False`.
- Emit deprecation warnings for the use of the `owner` and `length` keywords in the `wp.array` initializer.
- Emit deprecation warnings for the use of `wp.mlp()`, `wp.matmul()`, and `wp.batched_matmul()`.
  Use tile primitives instead.
- Increase CPU array alignment for compatibility with other libraries like JAX/XLA ([GH-550](https://github.com/NVIDIA/warp/issues/550)).

### Fixed

- Fix unintended modification of non-Warp arrays during the backward pass ([GH-394](https://github.com/NVIDIA/warp/issues/394)).
- Fix so that `wp.Tape.zero()` zeroes gradients passed via the `grads` parameter in `wp.Tape.backward()`
  ([GH-407](https://github.com/NVIDIA/warp/issues/407)).
- Fix errors during graph capture caused by module unloading ([GH-401](https://github.com/NVIDIA/warp/issues/401)).
- Fix potential memory corruption errors when allocating arrays with strides ([GH-404](https://github.com/NVIDIA/warp/issues/404)).
- Fix `wp.array()` not respecting the target `dtype` and `shape` when the given data is an another array with a CUDA interface
  ([GH-363](https://github.com/NVIDIA/warp/issues/363)).
- Negative constants evaluate to compile-time constants ([GH-403](https://github.com/NVIDIA/warp/issues/403))
- Fix `ImportError` exception being thrown during interpreter shutdown on Windows when using the OpenGL renderer
  ([GH-412](https://github.com/NVIDIA/warp/issues/412)).
- Fix the OpenGL renderer not working when multiple instances exist at the same time ([GH-385](https://github.com/NVIDIA/warp/issues/385)).
- Fix `AttributeError` crash in the OpenGL renderer when moving the camera ([GH-426](https://github.com/NVIDIA/warp/issues/426)).
- Fix the OpenGL renderer not correctly displaying duplicate capsule, cone, and cylinder shapes
  ([GH-388](https://github.com/NVIDIA/warp/issues/388)).
- Fix the overriding of `wp.sim.ModelBuilder` default parameters ([GH-429](https://github.com/NVIDIA/warp/pull/429)).
- Fix indexing of `wp.tile_extract()` when the block dimension is smaller than the tile size.
- Fix scale and rotation issues with the rock geometry used in the granular collision SDF example
  ([GH-409](https://github.com/NVIDIA/warp/issues/409)).
- Fix autodiff Jacobian computation in `wp.autograd.jacobian()` where in some cases gradients were not zeroed-out properly.
- Fix plotting issues in `wp.autograd.jacobian_plot()`.
- Fix the `len()` operator returning the total size of a matrix instead of its first dimension.
- Fix gradient instability in rigid-body contact handling for `wp.sim.SemiImplicitIntegrator` and
  `wp.sim.FeatherstoneIntegrator` ([GH-349](https://github.com/NVIDIA/warp/issues/349)).
- Fix overload resolution of generic Warp functions with default arguments.
- Fix rendering of arrows with different `up_axis`, `color` in `OpenGLRenderer` ([GH-448](https://github.com/NVIDIA/warp/issues/448)).
- Fix bugs when converting `__cuda_array_interface__` arrays to Warp ([GH-763](https://github.com/NVIDIA/warp/issues/763)).

## [1.5.1] - 2025-01-02

### Added

- Add PyTorch basics and custom operators notebooks to the `notebooks` directory.
- Update PyTorch interop docs to include section on custom operators
  ([docs](https://nvidia.github.io/warp/modules/interoperability.html#pytorch-custom-ops-example)).

### Fixed

- warp.sim: Fix a bug in which the color-balancing algorithm was not updating the colorings.
- Fix custom colors being not being updated when rendering meshes with static topology in OpenGL
  ([GH-343](https://github.com/NVIDIA/warp/issues/343)).
- Fix `wp.launch_tiled()` not returning a `Launch` object when passed `record_cmd=True`.
- Fix default arguments not being resolved for `wp.func` when called from Python's runtime
  ([GH-386](https://github.com/NVIDIA/warp/issues/386)).
- Array overwrite tracking: Fix issue with not marking arrays passed to `wp.atomic_add()`, `wp.atomic_sub()`,
  `wp.atomic_max()`, or `wp.atomic_min()` as being written to ([GH-378](https://github.com/NVIDIA/warp/issues/378)).
- Fix for occasional failure to update `.meta` files into Warp kernel cache on Windows.
- Fix the OpenGL renderer not being able to run without a CUDA device available
  ([GH-344](https://github.com/NVIDIA/warp/issues/344)).
- Fix incorrect CUDA driver function versions ([GH-402](https://github.com/NVIDIA/warp/issues/402)).

## [1.5.0] - 2024-12-02

### Added

- Support for cooperative tile-based primitives using cuBLASDx and cuFFTDx, please see the tile
  [documentation](https://nvidia.github.io/warp/modules/tiles.html) for details.
- Expose a `reversed()` built-in for iterators ([GH-311](https://github.com/NVIDIA/warp/issues/311)).
- Support for saving Volumes into `.nvdb` files with the `save_to_nvdb` method.
- warp.fem: Add `wp.fem.Trimesh3D` and `wp.fem.Quadmesh3D` geometry types for 3D surfaces with new `example_distortion_energy` example.
- warp.fem: Add `"add"` option to `wp.fem.integrate()` for accumulating integration result to existing output.
- warp.fem: Add `"assembly"` option to `wp.fem.integrate()` for selecting between more memory-efficient or more
  computationally efficient integration algorithms.
- warp.fem: Add Nédélec (first kind) and Raviart-Thomas vector-valued function spaces
  providing conforming discretization of `curl` and `div` operators, respectively.
- warp.sim: Add a graph coloring module that supports converting trimesh into a vertex graph and applying coloring.
  The `wp.sim.ModelBuilder` now includes methods to color particles for use with `wp.sim.VBDIntegrator()`,
  users should call `builder.color()` before finalizing assets.
- warp.sim: Add support for a per-particle radius for soft-body triangle contact using the `wp.sim.Model.particle_radius`
  array ([docs](https://nvidia.github.io/warp/modules/sim.html#warp.sim.Model.particle_radius)), replacing the previous
  hard-coded value of 0.01 ([GH-329](https://github.com/NVIDIA/warp/issues/329)).
- Add a `particle_radius` parameter to `wp.sim.ModelBuilder.add_cloth_mesh()` and `wp.sim.ModelBuilder.add_cloth_grid()`
  to set a uniform radius for the added particles.
- Document `wp.array` attributes ([GH-364](https://github.com/NVIDIA/warp/issues/364)).
- Document time-to-compile tradeoffs when using vector component assignment statements in kernels.
- Add introductory Jupyter notebooks to the `notebooks` directory.

### Changed

- Drop support for Python 3.7; Python 3.8 is now the minimum-supported version.
- Promote the `wp.Int`, `wp.Float`, and `wp.Scalar` generic annotation types to the public API.
- warp.fem: Simplify querying neighboring cell quantities when integrating on sides using new
  `wp.fem.cells()`, `wp.fem.to_inner_cell()`, `wp.fem.to_outer_cell()` operators.
- Show an error message when the type returned by a function differs from its annotation, which would have led to the compilation stage failing.
- Clarify that `wp.randn()` samples a normal distribution of mean 0 and variance 1.
- Raise error when passing more than 32 variadic argument to the `wp.printf()` built-in.

### Fixed

- Fix `place` setting of paddle backend.
- warp.fem: Fix tri-cubic shape functions on quadrilateral meshes.
- warp.fem: Fix caching of integrand kernels when changing code-generation options.
- Fix `wp.expect_neq()` overloads missing for scalar types.
- Fix an error when a `wp.kernel` or a `wp.func` object is annotated to return a `None` value.
- Fix error when reading multi-volume, BLOSC-compressed `.nvdb` files.
- Fix `wp.printf()` erroring out when no variadic arguments are passed ([GH-333](https://github.com/NVIDIA/warp/issues/333)).
- Fix memory access issues in soft-rigid contact collisions ([GH-362](https://github.com/NVIDIA/warp/issues/362)).
- Fix gradient propagation for in-place addition/subtraction operations on custom vector-type arrays.
- Fix the OpenGL renderer's window not closing when clicking the X button.
- Fix the OpenGL renderer's camera snapping to a different direction from the initial camera's orientation when first looking around.
- Fix custom colors being ignored when rendering meshes in OpenGL ([GH-343](https://github.com/NVIDIA/warp/issues/343)).
- Fix topology updates not being supported by the the OpenGL renderer.

## [1.4.2] - 2024-11-13

### Changed

- Make the output of `wp.print()` in backward kernels consistent for all supported data types.

### Fixed

- Fix to relax the integer types expected when indexing arrays (regression in `1.3.0`).
- Fix printing vector and matrix adjoints in backward kernels.
- Fix kernel compile error when printing structs.
- Fix an incorrect user function being sometimes resolved when multiple overloads are available with array parameters with different `dtype` values.
- Fix error being raised when static and dynamic for-loops are written in sequence with the same iteration variable names ([GH-331](https://github.com/NVIDIA/warp/issues/331)).
- Fix an issue with the `Texture Write` node, used in the Mandelbrot Omniverse sample, sometimes erroring out in multi-GPU environments.
- Code generation of in-place multiplication and division operations (regression introduced in a69d061)([GH-342](https://github.com/NVIDIA/warp/issues/342)).

## [1.4.1] - 2024-10-15

### Fixed

- Fix `iter_reverse()` not working as expected for ranges with steps other than 1 ([GH-311](https://github.com/NVIDIA/warp/issues/311)).
- Fix potential out-of-bounds memory access when a `wp.sparse.BsrMatrix` object is reused for storing matrices of different shapes.
- Fix robustness to very low desired tolerance in `wp.fem.utils.symmetric_eigenvalues_qr`.
- Fix invalid code generation error messages when nesting dynamic and static for-loops.
- Fix caching of kernels with static expressions.
- Fix `ModelBuilder.add_builder(builder)` to correctly update `articulation_start` and thereby `articulation_count` when `builder` contains more than one articulation.
- Re-introduced the `wp.rand*()`, `wp.sample*()`, and `wp.poisson()` onto the Python scope to revert a breaking change.

## [1.4.0] - 2024-10-01

### Added

- Support for a new `wp.static(expr)` function that allows arbitrary Python expressions to be evaluated at the time of
  function/kernel definition ([docs](https://nvidia.github.io/warp/codegen.html#static-expressions)).
- Support for stream priorities to hint to the device that it should process pending work
  in high-priority streams over pending work in low-priority streams when possible
  ([docs](https://nvidia.github.io/warp/modules/concurrency.html#stream-priorities)).
- Adaptive sparse grid geometry to `warp.fem` ([docs](https://nvidia.github.io/warp/modules/fem.html#adaptivity)).
- Support for defining `wp.kernel` and `wp.func` objects from within closures.
- Support for defining multiple versions of kernels, functions, and structs without manually assigning unique keys.
- Support for default argument values for user functions decorated with `wp.func`.
- Allow passing custom launch dimensions to `jax_kernel()` ([GH-310](https://github.com/NVIDIA/warp/pull/310)).
- JAX interoperability examples for sharding and matrix multiplication ([docs](https://nvidia.github.io/warp/modules/interoperability.html#using-shardmap-for-distributed-computation)).
- Interoperability support for the PaddlePaddle ML framework ([GH-318](https://github.com/NVIDIA/warp/pull/318)).
- Support `wp.mod()` for vector types ([GH-282](https://github.com/NVIDIA/warp/issues/282)).
- Expose the modulo operator `%` to Python's runtime scalar and vector types.
- Support for fp64 `atomic_add`, `atomic_max`, and `atomic_min` ([GH-284](https://github.com/NVIDIA/warp/issues/284)).
- Support for quaternion indexing (e.g. `q.w`).
- Support shadowing builtin functions ([GH-308](https://github.com/NVIDIA/warp/issues/308)).
- Support for redefining function overloads.
- Add an ocean sample to the `omni.warp` extension.
- `warp.sim.VBDIntegrator` now supports body-particle collision.
- Add a [contributing guide](https://nvidia.github.io/warp/modules/contribution_guide.html) to the Sphinx docs .
- Add documentation for dynamic code generation ([docs](https://nvidia.github.io/warp/codegen.html#dynamic-kernel-creation)).

### Changed

- `wp.sim.Model.edge_indices` now includes boundary edges.
- Unexposed `wp.rand*()`, `wp.sample*()`, and `wp.poisson()` from the Python scope.
- Skip unused functions in module code generation, improving performance.
- Avoid reloading modules if their content does not change, improving performance.
- `wp.Mesh.points` is now a property instead of a raw data member, its reference can be changed after the mesh is initialized.
- Improve error message when invalid objects are referenced in a Warp kernel.
- `if`/`else`/`elif` statements with constant conditions are resolved at compile time with no branches being inserted in the generated code.
- Include all non-hidden builtins in the stub file.
- Improve accuracy of symmetric eigenvalues routine in `warp.fem`.

### Fixed

- Fix for `wp.func` erroring out when defining a `Tuple` as a return type hint ([GH-302](https://github.com/NVIDIA/warp/issues/302)).
- Fix array in-place op (`+=`, `-=`) adjoints to compute gradients correctly in the backwards pass
- Fix vector, matrix in-place assignment adjoints to compute gradients correctly in the backwards pass, e.g.: `v[1] = x`
- Fix a bug in which Python docstrings would be created as local function variables in generated code.
- Fix a bug with autograd array access validation in functions from different modules.
- Fix a rare crash during error reporting on some systems due to glibc mismatches.
- Handle `--num_tiles 1` in `example_render_opengl.py` ([GH-306](https://github.com/NVIDIA/warp/issues/306)).
- Fix the computation of body contact forces in `FeatherstoneIntegrator` when bodies and particles collide.
- Fix bug in `FeatherstoneIntegrator` where `eval_rigid_jacobian` could give incorrect results or reach an infinite
  loop when the body and joint indices were not in the same order. Added `Model.joint_ancestor` to fix the indexing
  from a joint to its parent joint in the articulation.
- Fix wrong vertex index passed to `add_edges()` called from `ModelBuilder.add_cloth_mesh()` ([GH-319](https://github.com/NVIDIA/warp/issues/319)).
- Add a workaround for uninitialized memory read warning in the `compute-sanitizer` initcheck tool when using `wp.Mesh`.
- Fix name clashes when Warp functions and structs are returned from Python functions multiple times.
- Fix name clashes between Warp functions and structs defined in different modules.
- Fix code generation errors when overloading generic kernels defined in a Python function.
- Fix issues with unrelated functions being treated as overloads (e.g., closures).
- Fix handling of `stream` argument in `array.__dlpack__()`.
- Fix a bug related to reloading CPU modules.
- Fix a crash when kernel functions are not found in CPU modules.
- Fix conditions not being evaluated as expected in `while` statements.
- Fix printing Boolean and 8-bit integer values.
- Fix array interface type strings used for Boolean and 8-bit integer values.
- Fix initialization error when setting struct members.
- Fix Warp not being initialized upon entering a `wp.Tape` context.
- Use `kDLBool` instead of `kDLUInt` for DLPack interop of Booleans.

## [1.3.3] - 2024-09-04

- Bug fixes
  - Fix an aliasing issue with zero-copy array initialization from NumPy introduced in Warp 1.3.0.
  - Fix `wp.Volume.load_from_numpy()` behavior when `bg_value` is a sequence of values ([GH-312](https://github.com/NVIDIA/warp/pull/312)).

## [1.3.2] - 2024-08-30

- Bug fixes
  - Fix accuracy of 3x3 SVD ``wp.svd3`` with fp64 numbers ([GH-281](https://github.com/NVIDIA/warp/issues/281)).
  - Fix module hashing when a kernel argument contained a struct array ([GH-287](https://github.com/NVIDIA/warp/issues/287)).
  - Fix a bug in `wp.bvh_query_ray()` where the direction instead of the reciprocal direction was used ([GH-288](https://github.com/NVIDIA/warp/issues/288)).
  - Fix errors when launching a CUDA graph after a module is reloaded. Modules that were used during graph capture
    will no longer be unloaded before the graph is released.
  - Fix a bug in `wp.sim.collide.triangle_closest_point_barycentric()` where the returned barycentric coordinates may be
    incorrect when the closest point lies on an edge.
  - Fix 32-bit overflow when array shape is specified using `np.int32`.
  - Fix handling of integer indices in the `input_output_mask` argument to `autograd.jacobian` and
    `autograd.jacobian_fd` ([GH-289](https://github.com/NVIDIA/warp/issues/289)).
  - Fix `ModelBuilder.collapse_fixed_joints()` to correctly update the body centers of mass and the
    `ModelBuilder.articulation_start` array.
  - Fix precedence of closure constants over global constants.
  - Fix quadrature point indexing in `wp.fem.ExplicitQuadrature` (regression from 1.3.0).
- Documentation improvements
  - Add missing return types for built-in functions.
  - Clarify that atomic operations also return the previous value.
  - Clarify that `wp.bvh_query_aabb()` returns parts that overlap the bounding volume.

## [1.3.1] - 2024-07-27

- Remove `wp.synchronize()` from PyTorch autograd function example
- `Tape.check_kernel_array_access()` and `Tape.reset_array_read_flags()` are now private methods.
- Fix reporting unmatched argument types

## [1.3.0] - 2024-07-25

- Warp Core improvements
  - Update to CUDA 12.x by default (requires NVIDIA driver 525 or newer), please see [README.md](https://github.com/nvidia/warp?tab=readme-ov-file#installing) for commands to install CUDA 11.x binaries for older drivers
  - Add information to the module load print outs to indicate whether a module was
  compiled `(compiled)`, loaded from the cache `(cached)`, or was unable to be
  loaded `(error)`.
  - `wp.config.verbose = True` now also prints out a message upon the entry to a `wp.ScopedTimer`.
  - Add `wp.clear_kernel_cache()` to the public API. This is equivalent to `wp.build.clear_kernel_cache()`.
  - Add code-completion support for `wp.config` variables.
  - Remove usage of a static task (thread) index for CPU kernels to address multithreading concerns ([GH-224](https://github.com/NVIDIA/warp/issues/224))
  - Improve error messages for unsupported Python operations such as sequence construction in kernels
  - Update `wp.matmul()` CPU fallback to use dtype explicitly in `np.matmul()` call
  - Add support for PEP 563's `from __future__ import annotations` ([GH-256](https://github.com/NVIDIA/warp/issues/256)).
  - Allow passing external arrays/tensors to `wp.launch()` directly via `__cuda_array_interface__` and `__array_interface__`, up to 2.5x faster conversion from PyTorch
  - Add faster Torch interop path using `return_ctype` argument to `wp.from_torch()`
  - Handle incompatible CUDA driver versions gracefully
  - Add `wp.abs()` and `wp.sign()` for vector types
  - Expose scalar arithmetic operators to Python's runtime (e.g.: `wp.float16(1.23) * wp.float16(2.34)`)
  - Add support for creating volumes with anisotropic transforms
  - Allow users to pass function arguments by keyword in a kernel using standard Python calling semantics
  - Add additional documentation and examples demonstrating `wp.copy()`, `wp.clone()`, and `array.assign()` differentiability
  - Add `__new__()` methods for all class `__del__()` methods to handle when a class instance is created but not instantiated before garbage collection
  - Implement the assignment operator for `wp.quat`
  - Make the geometry-related built-ins available only from within kernels
  - Rename the API-facing query types to remove their `_t` suffix: `wp.BVHQuery`, `wp.HashGridQuery`, `wp.MeshQueryAABB`, `wp.MeshQueryPoint`, and `wp.MeshQueryRay`
  - Add `wp.array(ptr=...)` to allow initializing arrays from pointer addresses inside of kernels ([GH-206](https://github.com/NVIDIA/warp/issues/206))

- `warp.autograd` improvements:
  - New `warp.autograd` module with utility functions `gradcheck()`, `jacobian()`, and `jacobian_fd()` for debugging kernel Jacobians ([docs](https://nvidia.github.io/warp/modules/differentiability.html#measuring-gradient-accuracy))
  - Add array overwrite detection, if `wp.config.verify_autograd_array_access` is true in-place operations on arrays on the Tape that could break gradient computation will be detected ([docs](https://nvidia.github.io/warp/modules/differentiability.html#array-overwrite-tracking))
  - Fix bug where modification of `@wp.func_replay` functions and native snippets would not trigger module recompilation
  - Add documentation for dynamic loop autograd limitations

- `warp.sim` improvements:
  - Improve memory usage and performance for rigid body contact handling when `self.rigid_mesh_contact_max` is zero (default behavior).
  - The `mask` argument to `wp.sim.eval_fk()` now accepts both integer and boolean arrays to mask articulations.
  - Fix handling of `ModelBuilder.joint_act` in `ModelBuilder.collapse_fixed_joints()` (affected floating-base systems)
  - Fix and improve implementation of `ModelBuilder.plot_articulation()` to visualize the articulation tree of a rigid-body mechanism
  - Fix ShapeInstancer `__new__()` method (missing instance return and `*args` parameter)
  - Fix handling of `upaxis` variable in `ModelBuilder` and the rendering thereof in `OpenGLRenderer`

- `warp.sparse` improvements:
  - Sparse matrix allocations (from `bsr_from_triplets()`, `bsr_axpy()`, etc.) can now be captured in CUDA graphs; exact number of non-zeros can be optionally requested asynchronously.
  - `bsr_assign()` now supports changing block shape (including CSR/BSR conversions)
  - Add Python operator overloads for common sparse matrix operations, e.g `A += 0.5 * B`, `y = x @ C`

- `warp.fem` new features and fixes:
  - Support for variable number of nodes per element
  - Global `wp.fem.lookup()` operator now supports `wp.fem.Tetmesh` and `wp.fem.Trimesh2D` geometries
  - Simplified defining custom subdomains (`wp.fem.Subdomain`), free-slip boundary conditions
  - New field types: `wp.fem.UniformField`, `wp.fem.ImplicitField` and `wp.fem.NonconformingField`
  - New `streamlines`, `magnetostatics` and `nonconforming_contact` examples, updated `mixed_elasticity` to use a nonlinear model
  - Function spaces can now export VTK-compatible cells for visualization
  - Fixed edge cases with NanoVDB function spaces
  - Fixed differentiability of `wp.fem.PicQuadrature` w.r.t. positions and measures

## [1.2.2] - 2024-07-04

- Fix hashing of replay functions and snippets
- Add additional documentation and examples demonstrating `wp.copy()`, `wp.clone()`, and `array.assign()` differentiability
- Add `__new__()` methods for all class `__del__()` methods to
  handle when a class instance is created but not instantiated before garbage collection.
- Add documentation for dynamic loop autograd limitations
- Allow users to pass function arguments by keyword in a kernel using standard Python calling semantics
- Implement the assignment operator for `wp.quat`

## [1.2.2] - 2024-07-04

- Support for NumPy >= 2.0

## [1.2.1] - 2024-06-14

- Fix generic function caching
- Fix Warp not being initialized when constructing arrays with `wp.array()`
- Fix `wp.is_mempool_access_supported()` not resolving the provided device arguments to `wp.context.Device`

## [1.2.0] - 2024-06-06

- Add a not-a-number floating-point constant that can be used as `wp.NAN` or `wp.nan`.
- Add `wp.isnan()`, `wp.isinf()`, and `wp.isfinite()` for scalars, vectors, matrices, etc.
- Improve kernel cache reuse by hashing just the local module constants. Previously, a
  module's hash was affected by all `wp.constant()` variables declared in a Warp program.
- Revised module compilation process to allow multiple processes to use the same kernel cache directory.
  Cached kernels will now be stored in hash-specific subdirectory.
- Add runtime checks for `wp.MarchingCubes` on field dimensions and size
- Fix memory leak in `wp.Mesh` BVH ([GH-225](https://github.com/NVIDIA/warp/issues/225))
- Use C++17 when building the Warp library and user kernels
- Increase PTX target architecture up to `sm_75` (from `sm_70`), enabling Turing ISA features
- Extended NanoVDB support (see `warp.Volume`):
  - Add support for data-agnostic index grids, allocation at voxel granularity
  - New `wp.volume_lookup_index()`, `wp.volume_sample_index()` and generic `wp.volume_sample()`/`wp.volume_lookup()`/`wp.volume_store()` kernel-level functions
  - Zero-copy aliasing of in-memory grids, support for multi-grid buffers
  - Grid introspection and blind data access capabilities
  - `warp.fem` can now work directly on NanoVDB grids using `warp.fem.Nanogrid`
  - Fixed `wp.volume_sample_v()` and `wp.volume_store_*()` adjoints
  - Prevent `wp.volume_store()` from overwriting grid background values
- Improve validation of user-provided fields and values in `warp.fem`
- Support headless rendering of `wp.render.OpenGLRenderer` via `pyglet.options["headless"] = True`
- `wp.render.RegisteredGLBuffer` can fall back to CPU-bound copying if CUDA/OpenGL interop is not available
- Clarify terms for external contributions, please see CONTRIBUTING.md for details
- Improve performance of `wp.sparse.bsr_mm()` by ~5x on benchmark problems
- Fix for XPBD incorrectly indexing into of joint actuations `joint_act` arrays
- Fix for mass matrix gradients computation in `wp.sim.FeatherstoneIntegrator()`
- Fix for handling of `--msvc_path` in build scripts
- Fix for `wp.copy()` params to record dest and src offset parameters on `wp.Tape()`
- Fix for `wp.randn()` to ensure return values are finite
- Fix for slicing of arrays with gradients in kernels
- Fix for function overload caching, ensure module is rebuilt if any function overloads are modified
- Fix for handling of `bool` types in generic kernels
- Publish CUDA 12.5 binaries for Hopper support, see https://github.com/nvidia/warp?tab=readme-ov-file#installing for details

## 1.1.1 - 2024-05-24

- `wp.init()` is no longer required to be called explicitly and will be performed on first call to the API
- Speed up `omni.warp.core`'s startup time

## [1.1.0] - 2024-05-09

- Support returning a value from `@wp.func_native` CUDA functions using type hints
- Improved differentiability of the `wp.sim.FeatherstoneIntegrator`
- Fix gradient propagation for rigid body contacts in `wp.sim.collide()`
- Added support for event-based timing, see `wp.ScopedTimer()`
- Added Tape visualization and debugging functions, see `wp.Tape.visualize()`
- Support constructing Warp arrays from objects that define the `__cuda_array_interface__` attribute
- Support copying a struct to another device, use `struct.to(device)` to migrate struct arrays
- Allow rigid shapes to not have any collisions with other shapes in `wp.sim.Model`
- Change default test behavior to test redundant GPUs (up to 2x)
- Test each example in an individual subprocess
- Polish and optimize various examples and tests
- Allow non-contiguous point arrays to be passed to `wp.HashGrid.build()`
- Upgrade LLVM to 18.1.3 for from-source builds and Linux x86-64 builds
- Build DLL source code as C++17 and require GCC 9.4 as a minimum
- Array clone, assign, and copy are now differentiable
- Use `Ruff` for formatting and linting
- Various documentation improvements (infinity, math constants, etc.)
- Improve URDF importer, handle joint armature
- Allow builtins.bool to be used in Warp data structures
- Use external gradient arrays in backward passes when passed to `wp.launch()`
- Add Conjugate Residual linear solver, see `wp.optim.linear.cr()`
- Fix propagation of gradients on aliased copy of variables in kernels
- Facilitate debugging and speed up `import warp` by eliminating raising any exceptions
- Improve support for nested vec/mat assignments in structs
- Recommend Python 3.9 or higher, which is required for JAX and soon PyTorch.
- Support gradient propagation for indexing sliced multi-dimensional arrays, i.e. `a[i][j]` vs. `a[i, j]`
- Provide an informative message if setting DLL C-types failed, instructing to try rebuilding the library

## 1.0.3 - 2024-04-17

- Add a `support_level` entry to the configuration file of the extensions

## [1.0.2] - 2024-03-22

- Make examples runnable from any location
- Fix the examples not running directly from their Python file
- Add the example gallery to the documentation
- Update `README.md` examples USD location
- Update `example_graph_capture.py` description

## [1.0.1] - 2024-03-15

- Document Device `total_memory` and `free_memory`
- Documentation for allocators, streams, peer access, and generics
- Changed example output directory to current working directory
- Added `python -m warp.examples.browse` for browsing the examples folder
- Print where the USD stage file is being saved
- Added `examples/optim/example_walker.py` sample
- Make the drone example not specific to USD
- Reduce the time taken to run some examples
- Optimise rendering points with a single colour
- Clarify an error message around needing USD
- Raise exception when module is unloaded during graph capture
- Added `wp.synchronize_event()` for blocking the host thread until a recorded event completes
- Flush C print buffers when ending `stdout` capture
- Remove more unneeded CUTLASS files
- Allow setting mempool release threshold as a fractional value

## [1.0.0] - 2024-03-07

- Add `FeatherstoneIntegrator` which provides more stable simulation of articulated rigid body dynamics in generalized coordinates (`State.joint_q` and `State.joint_qd`)
- Introduce `warp.sim.Control` struct to store control inputs for simulations (optional, by default the `Model` control inputs are used as before); integrators now have a different simulation signature: `integrator.simulate(model: Model, state_in: State, state_out: State, dt: float, control: Control)`
- `joint_act` can now behave in 3 modes: with `joint_axis_mode` set to `JOINT_MODE_FORCE` it behaves as a force/torque, with `JOINT_MODE_VELOCITY` it behaves as a velocity target, and with `JOINT_MODE_POSITION` it behaves as a position target; `joint_target` has been removed
- Add adhesive contact to Euler integrators via `Model.shape_materials.ka` which controls the contact distance at which the adhesive force is applied
- Improve handling of visual/collision shapes in URDF importer so visual shapes are not involved in contact dynamics
- Experimental JAX kernel callback support
- Improve module load exception message
- Add `wp.ScopedCapture`
- Removing `enable_backward` warning for callables
- Copy docstrings and annotations from wrapped kernels, functions, structs

## [0.15.1] - 2024-03-05

- Add examples assets to the wheel packages
- Fix broken image link in documentation
- Fix codegen for custom grad functions calling their respective forward functions
- Fix custom grad function handling for functions that have no outputs
- Fix issues when `wp.config.quiet = True`

## [0.15.0] - 2024-03-04

- Add thumbnails to examples gallery
- Apply colored lighting to examples
- Moved `examples` directory under `warp/`
- Add example usage to `python -m warp.tests --help`
- Adding `torch.autograd.function` example + docs
- Add error-checking to array shapes during creation
- Adding `example_graph_capture`
- Add a Diffsim Example of a Drone
- Fix `verify_fp` causing compiler errors and support CPU kernels
- Fix to enable `matmul` to be called in CUDA graph capture
- Enable mempools by default
- Update `wp.launch` to support tuple args
- Fix BiCGSTAB and GMRES producing NaNs when converging early
- Fix warning about backward codegen being disabled in `test_fem`
- Fix `assert_np_equal` when NaN's and tolerance are involved
- Improve error message to discern between CUDA being disabled or not supported
- Support cross-module functions with user-defined gradients
- Suppress superfluous CUDA error when ending capture after errors
- Make output during initialization atomic
- Add `warp.config.max_unroll`, fix custom gradient unrolling
- Support native replay snippets using `@wp.func_native(snippet, replay_snippet=replay_snippet)`
- Look for the CUDA Toolkit in default locations if the `CUDA_PATH` environment variable or `--cuda_path` build option are not used
- Added `wp.ones()` to efficiently create one-initialized arrays
- Rename `wp.config.graph_capture_module_load_default` to `wp.config.enable_graph_capture_module_load_by_default`

## 0.14.0 - 2024-02-19

- Add support for CUDA pooled (stream-ordered) allocators
  - Support memory allocation during graph capture
  - Support copying non-contiguous CUDA arrays during graph capture
  - Improved memory allocation/deallocation performance with pooled allocators
  - Use `wp.config.enable_mempools_at_init` to enable pooled allocators during Warp initialization (if supported)
  - `wp.is_mempool_supported()` - check if a device supports pooled allocators
  - `wp.is_mempool_enabled()`, `wp.set_mempool_enabled()` - enable or disable pooled allocators per device
  - `wp.set_mempool_release_threshold()`, `wp.get_mempool_release_threshold()` - configure memory pool release threshold
- Add support for direct memory access between devices
  - Improved peer-to-peer memory transfer performance if access is enabled
  - Caveat: enabling peer access may impact memory allocation/deallocation performance and increase memory consumption
  - `wp.is_peer_access_supported()` - check if the memory of a device can be accessed by a peer device
  - `wp.is_peer_access_enabled()`, `wp.set_peer_access_enabled()` - manage peer access for memory allocated using default CUDA allocators
  - `wp.is_mempool_access_supported()` - check if the memory pool of a device can be accessed by a peer device
  - `wp.is_mempool_access_enabled()`, `wp.set_mempool_access_enabled()` - manage access for memory allocated using pooled CUDA allocators
- Refined stream synchronization semantics
  - `wp.ScopedStream` can synchronize with the previous stream on entry and/or exit (only sync on entry by default)
  - Functions taking an optional stream argument do no implicit synchronization for max performance (e.g., `wp.copy()`, `wp.launch()`, `wp.capture_launch()`)
- Support for passing a custom `deleter` argument when constructing arrays
  - Deprecation of `owner` argument - use `deleter` to transfer ownership
- Optimizations for various core API functions (e.g., `wp.zeros()`, `wp.full()`, and more)
- Fix `wp.matmul()` to always use the correct CUDA context
- Fix memory leak in BSR transpose
- Fix stream synchronization issues when copying non-contiguous arrays
- API change: `wp.matmul()` no longer accepts a device as a parameter; instead, it infers the correct device from the arrays being multiplied
- Updated DLPack utilities to the latest published standard
  - External arrays can be imported into Warp directly, e.g., `wp.from_dlpack(external_array)`
  - Warp arrays can be exported to consumer frameworks directly, e.g., `jax.dlpack.from_dlpack(warp_array)`
  - Added CUDA stream synchronization for CUDA arrays
  - The original DLPack protocol can still be used for better performance when stream synchronization is not required, see interoperability docs for details
  - `warp.to_dlpack()` is about 3-4x faster in common cases
  - `warp.from_dlpack()` is about 2x faster when called with a DLPack capsule
  - Fixed a small CPU memory leak related to DLPack interop
- Improved performance of creating arrays

## 0.13.1 - 2024-02-22

- Ensure that the results from the `Noise Deform` are deterministic across different Kit sessions

## [0.13.0] - 2024-02-16

- Update the license to *NVIDIA Software License*, allowing commercial use (see `LICENSE.md`)
- Add `CONTRIBUTING.md` guidelines (for NVIDIA employees)
- Hash CUDA `snippet` and `adj_snippet` strings to fix caching
- Fix `build_docs.py` on Windows
- Add missing `.py` extension to `warp/tests/walkthrough_debug`
- Allow `wp.bool` usage in vector and matrix types

## 0.12.0 - 2024-02-05

- Add a warning when the `enable_backward` setting is set to `False` upon calling `wp.Tape.backward()`
- Fix kernels not being recompiled as expected when defined using a closure
- Change the kernel cache appauthor subdirectory to just "NVIDIA"
- Ensure that gradients attached to PyTorch tensors have compatible strides when calling `wp.from_torch()`
- Add a `Noise Deform` node for OmniGraph that deforms points using a perlin/curl noise

## [0.11.0] - 2024-01-23

- Re-release 1.0.0-beta.7 as a non-pre-release 0.11.0 version so it gets selected by `pip install warp-lang`.
- Introducing a new versioning and release process, detailed in `PACKAGING.md` and resembling that of [Python itself](https://devguide.python.org/developer-workflow/development-cycle/#devcycle):
  - The 0.11 release(s) can be found on the `release-0.11` branch.
  - Point releases (if any) go on the same minor release branch and only contain bug fixes, not new features.
  - The `public` branch, previously used to merge releases into and corresponding with the GitHub `main` branch, is retired.

## 1.0.0-beta.7 - 2024-01-23

- Ensure captures are always enclosed in `try`/`finally`
- Only include .py files from the warp subdirectory into wheel packages
- Fix an extension's sample node failing at parsing some version numbers
- Allow examples to run without USD when possible
- Add a setting to disable the main Warp menu in Kit
- Add iterative linear solvers, see `wp.optim.linear.cg`, `wp.optim.linear.bicgstab`, `wp.optim.linear.gmres`, and `wp.optim.linear.LinearOperator`
- Improve error messages around global variables
- Improve error messages around mat/vec assignments
- Support conversion of scalars to native/ctypes, e.g.: `float(wp.float32(1.23))` or `ctypes.c_float(wp.float32(1.23))`
- Add a constant for infinity, see `wp.inf`
- Add a FAQ entry about array assignments
- Add a mass spring cage diff simulation example, see `examples/example_diffsim_mass_spring_cage.py`
- Add `-s`, `--suite` option for only running tests belonging to the given suites
- Fix common spelling mistakes
- Fix indentation of generated code
- Show deprecation warnings only once
- Improve `wp.render.OpenGLRenderer`
- Create the extension's symlink to the *core library* at runtime
- Fix some built-ins failing to compile the backward pass when nested inside if/else blocks
- Update examples with the new variants of the mesh query built-ins
- Fix type members that weren't zero-initialized
- Fix missing adjoint function for `wp.mesh_query_ray()`

## [1.0.0-beta.6] - 2024-01-10

- Do not create CPU copy of grad array when calling `array.numpy()`
- Fix `assert_np_equal()` bug
- Support Linux AArch64 platforms, including Jetson/Tegra devices
- Add parallel testing runner (invoke with `python -m warp.tests`, use `warp/tests/unittest_serial.py` for serial testing)
- Fix support for function calls in `range()`
- `wp.matmul()` adjoints now accumulate
- Expand available operators (e.g. vector @ matrix, scalar as dividend) and improve support for calling native built-ins
- Fix multi-gpu synchronization issue in `sparse.py`
- Add depth rendering to `wp.render.OpenGLRenderer`, document `wp.render`
- Make `wp.atomic_min()`, `wp.atomic_max()` differentiable
- Fix error reporting using the exact source segment
- Add user-friendly mesh query overloads, returning a struct instead of overwriting parameters
- Address multiple differentiability issues
- Fix backpropagation for returning array element references
- Support passing the return value to adjoints
- Add point basis space and explicit point-based quadrature for `wp.fem`
- Support overriding the LLVM project source directory path using `build_lib.py --build_llvm --llvm_source_path=`
- Fix the error message for accessing non-existing attributes
- Flatten faces array for Mesh constructor in URDF parser

## [1.0.0-beta.5] - 2023-11-22

- Fix for kernel caching when function argument types change
- Fix code-gen ordering of dependent structs
- Fix for `wp.Mesh` build on MGPU systems
- Fix for name clash bug with adjoint code: https://github.com/NVIDIA/warp/issues/154
- Add `wp.frac()` for returning the fractional part of a floating point value
- Add support for custom native CUDA snippets using `@wp.func_native` decorator
- Add support for batched matmul with batch size > 2^16-1
- Add support for transposed CUTLASS `wp.matmul()` and additional error checking
- Add support for quad and hex meshes in `wp.fem`
- Detect and warn when C++ runtime doesn't match compiler during build, e.g.: ``libstdc++.so.6: version `GLIBCXX_3.4.30' not found``
- Documentation update for `wp.BVH`
- Documentation and simplified API for runtime kernel specialization `wp.Kernel`

## 1.0.0-beta.4 - 2023-11-01

- Add `wp.cbrt()` for cube root calculation
- Add `wp.mesh_furthest_point_no_sign()` to compute furthest point on a surface from a query point
- Add support for GPU BVH builds, 10-100x faster than CPU builds for large meshes
- Add support for chained comparisons, i.e.: `0 < x < 2`
- Add support for running `wp.fem` examples headless
- Fix for unit test determinism
- Fix for possible GC collection of array during graph capture
- Fix for `wp.utils.array_sum()` output initialization when used with vector types
- Coverage and documentation updates

## 1.0.0-beta.3 - 2023-10-19

- Add support for code coverage scans (test_coverage.py), coverage at 85% in `omni.warp.core`
- Add support for named component access for vector types, e.g.: `a = v.x`
- Add support for lvalue expressions, e.g.: `array[i] += b`
- Add casting constructors for matrix and vector types
- Add support for `type()` operator that can be used to return type inside kernels
- Add support for grid-stride kernels to support kernels with > 2^31-1 thread blocks
- Fix for multi-process initialization warnings
- Fix alignment issues with empty `wp.struct`
- Fix for return statement warning with tuple-returning functions
- Fix for `wp.batched_matmul()` registering the wrong function in the Tape
- Fix and document for `wp.sim` forward + inverse kinematics
- Fix for `wp.func` to return a default value if function does not return on all control paths
- Refactor `wp.fem` support for new basis functions, decoupled function spaces
- Optimizations for `wp.noise` functions, up to 10x faster in most cases
- Optimizations for `type_size_in_bytes()` used in array construction'

### Breaking Changes

- To support grid-stride kernels, `wp.tid()` can no longer be called inside `wp.func` functions.

## 1.0.0-beta.2 - 2023-09-01

- Fix for passing bool into `wp.func` functions
- Fix for deprecation warnings appearing on `stderr`, now redirected to `stdout`
- Fix for using `for i in wp.hash_grid_query(..)` syntax

## 1.0.0-beta.1 - 2023-08-29

- Fix for `wp.float16` being passed as kernel arguments
- Fix for compile errors with kernels using structs in backward pass
- Fix for `wp.Mesh.refit()` not being CUDA graph capturable due to synchronous temp. allocs
- Fix for dynamic texture example flickering / MGPU crashes demo in Kit by reusing `ui.DynamicImageProvider` instances
- Fix for a regression that disabled bundle change tracking in samples
- Fix for incorrect surface velocities when meshes are deforming in `OgnClothSimulate`
- Fix for incorrect lower-case when setting USD stage "up_axis" in examples
- Fix for incompatible gradient types when wrapping PyTorch tensor as a vector or matrix type
- Fix for adding open edges when building cloth constraints from meshes in `wp.sim.ModelBuilder.add_cloth_mesh()`
- Add support for `wp.fabricarray` to directly access Fabric data from Warp kernels, see https://docs.omniverse.nvidia.com/kit/docs/usdrt/latest/docs/usdrt_prim_selection.html for examples
- Add support for user defined gradient functions, see `@wp.func_replay`, and `@wp.func_grad` decorators
- Add support for more OG attribute types in `omni.warp.from_omni_graph()`
- Add support for creating NanoVDB `wp.Volume` objects from dense NumPy arrays
- Add support for `wp.volume_sample_grad_f()` which returns the value + gradient efficiently from an NVDB volume
- Add support for LLVM fp16 intrinsics for half-precision arithmetic
- Add implementation of stochastic gradient descent, see `wp.optim.SGD`
- Add `wp.fem` framework for solving weak-form PDE problems (see https://nvidia.github.io/warp/modules/fem.html)
- Optimizations for `omni.warp` extension load time (2.2s to 625ms cold start)
- Make all `omni.ui` dependencies optional so that Warp unit tests can run headless
- Deprecation of `wp.tid()` outside of kernel functions, users should pass `tid()` values to `wp.func` functions explicitly
- Deprecation of `wp.sim.Model.flatten()` for returning all contained tensors from the model
- Add support for clamping particle max velocity in `wp.sim.Model.particle_max_velocity`
- Remove dependency on `urdfpy` package, improve MJCF parser handling of default values

## [0.10.1] - 2023-07-25

- Fix for large multidimensional kernel launches (> 2^32 threads)
- Fix for module hashing with generics
- Fix for unrolling loops with break or continue statements (will skip unrolling)
- Fix for passing boolean arguments to build_lib.py (previously ignored)
- Fix build warnings on Linux
- Fix for creating array of structs from NumPy structured array
- Fix for regression on kernel load times in Kit when using `wp.sim`
- Update `wp.array.reshape()` to handle `-1` dimensions
- Update margin used by for mesh queries when using `wp.sim.create_soft_body_contacts()`
- Improvements to gradient handling with `wp.from_torch()`, `wp.to_torch()` plus documentation

## 0.10.0 - 2023-07-05

- Add support for macOS universal binaries (x86 + aarch64) for M1+ support
- Add additional methods for SDF generation please see the following new methods:
  - `wp.mesh_query_point_nosign()` - closest point query with no sign determination
  - `wp.mesh_query_point_sign_normal()` - closest point query with sign from angle-weighted normal
  - `wp.mesh_query_point_sign_winding_number()` - closest point query with fast winding number sign determination
- Add CSR/BSR sparse matrix support, see `wp.sparse` module:
  - `wp.sparse.BsrMatrix`
  - `wp.sparse.bsr_zeros()`, `wp.sparse.bsr_set_from_triplets()` for construction
  - `wp.sparse.bsr_mm()`, `wp.sparse_bsr_mv()` for matrix-matrix and matrix-vector products respectively
- Add array-wide utilities:
  - `wp.utils.array_scan()` - prefix sum (inclusive or exclusive)
  - `wp.utils.array_sum()` - sum across array
  - `wp.utils.radix_sort_pairs()` - in-place radix sort (key,value) pairs
- Add support for calling `@wp.func` functions from Python (outside of kernel scope)
- Add support for recording kernel launches using a `wp.Launch` object that can be replayed with low overhead, use `wp.launch(..., record_cmd=True)` to generate a command object
- Optimizations for `wp.struct` kernel arguments, up to 20x faster launches for kernels with large structs or number of params
- Refresh USD samples to use bundle based workflow + change tracking
- Add Python API for manipulating mesh and point bundle data in OmniGraph, see `omni.warp.nodes` module, see `omni.warp.nodes.mesh_create_bundle()`, `omni.warp.nodes.mesh_get_points()`, etc
- Improvements to `wp.array`:
  - Fix a number of array methods misbehaving with empty arrays
  - Fix a number of bugs and memory leaks related to gradient arrays
  - Fix array construction when creating arrays in pinned memory from a data source in pageable memory
  - `wp.empty()` no longer zeroes-out memory and returns an uninitialized array, as intended
  - `array.zero_()` and `array.fill_()` work with non-contiguous arrays
  - Support wrapping non-contiguous NumPy arrays without a copy
  - Support preserving the outer dimensions of NumPy arrays when wrapping them as Warp arrays of vector or matrix types
  - Improve PyTorch and DLPack interop with Warp arrays of arbitrary vectors and matrices
  - `array.fill_()` can now take lists or other sequences when filling arrays of vectors or matrices, e.g. `arr.fill_([[1, 2], [3, 4]])`
  - `array.fill_()` now works with arrays of structs (pass a struct instance)
  - `wp.copy()` gracefully handles copying between non-contiguous arrays on different devices
  - Add `wp.full()` and `wp.full_like()`, e.g., `a = wp.full(shape, value)`
  - Add optional `device` argument to `wp.empty_like()`, `wp.zeros_like()`, `wp.full_like()`, and `wp.clone()`
  - Add `indexedarray` methods `.zero_()`, `.fill_()`, and `.assign()`
  - Fix `indexedarray` methods `.numpy()` and `.list()`
  - Fix `array.list()` to work with arrays of any Warp data type
  - Fix `array.list()` synchronization issue with CUDA arrays
  - `array.numpy()` called on an array of structs returns a structured NumPy array with named fields
  - Improve the performance of creating arrays
- Fix for `Error: No module named 'omni.warp.core'` when running some Kit configurations (e.g.: stubgen)
- Fix for `wp.struct` instance address being included in module content hash
- Fix codegen with overridden function names
- Fix for kernel hashing so it occurs after code generation and before loading to fix a bug with stale kernel cache
- Fix for `wp.BVH.refit()` when executed on the CPU
- Fix adjoint of `wp.struct` constructor
- Fix element accessors for `wp.float16` vectors and matrices in Python
- Fix `wp.float16` members in structs
- Remove deprecated `wp.ScopedCudaGuard()`, please use `wp.ScopedDevice()` instead

## [0.9.0] - 2023-06-01

- Add support for in-place modifications to vector, matrix, and struct types inside kernels (will warn during backward pass with `wp.verbose` if using gradients)
- Add support for step-through VSCode debugging of kernel code with standalone LLVM compiler, see `wp.breakpoint()`, and `walkthrough_debug.py`
- Add support for default values on built-in functions
- Add support for multi-valued `@wp.func` functions
- Add support for `pass`, `continue`, and `break` statements
- Add missing `__sincos_stret` symbol for macOS
- Add support for gradient propagation through `wp.Mesh.points`, and other cases where arrays are passed to native functions
- Add support for Python `@` operator as an alias for `wp.matmul()`
- Add XPBD support for particle-particle collision
- Add support for individual particle radii: `ModelBuilder.add_particle` has a new `radius` argument, `Model.particle_radius` is now a Warp array
- Add per-particle flags as a `Model.particle_flags` Warp array, introduce `PARTICLE_FLAG_ACTIVE` to define whether a particle is being simulated and participates in contact dynamics
- Add support for Python bitwise operators `&`, `|`, `~`, `<<`, `>>`
- Switch to using standalone LLVM compiler by default for `cpu` devices
- Split `omni.warp` into `omni.warp.core` for Omniverse applications that want to use the Warp Python module with minimal additional dependencies
- Disable kernel gradient generation by default inside Omniverse for improved compile times
- Fix for bounds checking on element access of vector/matrix types
- Fix for stream initialization when a custom (non-primary) external CUDA context has been set on the calling thread
- Fix for duplicate `@wp.struct` registration during hot reload
- Fix for array `unot()` operator so kernel writers can use `if not array:` syntax
- Fix for case where dynamic loops are nested within unrolled loops
- Change `wp.hash_grid_point_id()` now returns -1 if the `wp.HashGrid` has not been reserved before
- Deprecate `wp.Model.soft_contact_distance` which is now replaced by `wp.Model.particle_radius`
- Deprecate single scalar particle radius (should be a per-particle array)

## 0.8.2 - 2023-04-21

- Add `ModelBuilder.soft_contact_max` to control the maximum number of soft contacts that can be registered. Use `Model.allocate_soft_contacts(new_count)` to change count on existing `Model` objects.
- Add support for `bool` parameters
- Add support for logical boolean operators with `int` types
- Fix for `wp.quat()` default constructor
- Fix conditional reassignments
- Add sign determination using angle weighted normal version of `wp.mesh_query_point()` as `wp.mesh_query_sign_normal()`
- Add sign determination using winding number of `wp.mesh_query_point()` as `wp.mesh_query_sign_winding_number()`
- Add query point without sign determination `wp.mesh_query_no_sign()`

## 0.8.1 - 2023-04-13

- Fix for regression when passing flattened numeric lists as matrix arguments to kernels
- Fix for regressions when passing `wp.struct` types with uninitialized (`None`) member attributes

## 0.8.0 - 2023-04-05

- Add `Texture Write` node for updating dynamic RTX textures from Warp kernels / nodes
- Add multi-dimensional kernel support to Warp Kernel Node
- Add `wp.load_module()` to pre-load specific modules (pass `recursive=True` to load recursively)
- Add `wp.poisson()` for sampling Poisson distributions
- Add support for UsdPhysics schema see `wp.sim.parse_usd()`
- Add XPBD rigid body implementation plus diff. simulation examples
- Add support for standalone CPU compilation (no host-compiler) with LLVM backed, enable with `--standalone` build option
- Add support for per-timer color in `wp.ScopedTimer()`
- Add support for row-based construction of matrix types outside of kernels
- Add support for setting and getting row vectors for Python matrices, see `matrix.get_row()`, `matrix.set_row()`
- Add support for instantiating `wp.struct` types within kernels
- Add support for indexed arrays, `slice = array[indices]` will now generate a sparse slice of array data
- Add support for generic kernel params, use `def compute(param: Any):`
- Add support for `with wp.ScopedDevice("cuda") as device:` syntax (same for `wp.ScopedStream()`, `wp.Tape()`)
- Add support for creating custom length vector/matrices inside kernels, see `wp.vector()`, and `wp.matrix()`
- Add support for creating identity matrices in kernels with, e.g.: `I = wp.identity(n=3, dtype=float)`
- Add support for unary plus operator (`wp.pos()`)
- Add support for `wp.constant` variables to be used directly in Python without having to use `.val` member
- Add support for nested `wp.struct` types
- Add support for returning `wp.struct` from functions
- Add `--quick` build for faster local dev. iteration (uses a reduced set of SASS arches)
- Add optional `requires_grad` parameter to `wp.from_torch()` to override gradient allocation
- Add type hints for generic vector / matrix types in Python stubs
- Add support for custom user function recording in `wp.Tape()`
- Add support for registering CUTLASS `wp.matmul()` with tape backward pass
- Add support for grids with > 2^31 threads (each dimension may be up to INT_MAX in length)
- Add CPU fallback for `wp.matmul()`
- Optimizations for `wp.launch()`, up to 3x faster launches in common cases
- Fix `wp.randf()` conversion to float to reduce bias for uniform sampling
- Fix capture of `wp.func` and `wp.constant` types from inside Python closures
- Fix for CUDA on WSL
- Fix for matrices in structs
- Fix for transpose indexing for some non-square matrices
- Enable Python faulthandler by default
- Update to VS2019

### Breaking Changes

- `wp.constant` variables can now be treated as their true type, accessing the underlying value through `constant.val` is no longer supported
- `wp.sim.model.ground_plane` is now a `wp.array` to support gradient, users should call `builder.set_ground_plane()` to create the ground 
- `wp.sim` capsule, cones, and cylinders are now aligned with the default USD up-axis

## 0.7.2 - 2023-02-15

- Reduce test time for vec/math types
- Clean-up CUDA disabled build pipeline
- Remove extension.gen.toml to make Kit packages Python version independent
- Handle additional cases for array indexing inside Python

## 0.7.1 - 2023-02-14

- Disabling some slow tests for Kit
- Make unit tests run on first GPU only by default

## [0.7.0] - 2023-02-13

- Add support for arbitrary length / type vector and matrices e.g.: `wp.vec(length=7, dtype=wp.float16)`, see `wp.vec()`, and `wp.mat()`
- Add support for `array.flatten()`, `array.reshape()`, and `array.view()` with NumPy semantics
- Add support for slicing `wp.array` types in Python
- Add `wp.from_ptr()` helper to construct arrays from an existing allocation
- Add support for `break` statements in ranged-for and while loops (backward pass support currently not implemented)
- Add built-in mathematic constants, see `wp.pi`, `wp.e`, `wp.log2e`, etc.
- Add built-in conversion between degrees and radians, see `wp.degrees()`, `wp.radians()`
- Add security pop-up for Kernel Node
- Improve error handling for kernel return values

## 0.6.3 - 2023-01-31

- Add DLPack utilities, see `wp.from_dlpack()`, `wp.to_dlpack()`
- Add Jax utilities, see `wp.from_jax()`, `wp.to_jax()`, `wp.device_from_jax()`, `wp.device_to_jax()`
- Fix for Linux Kit extensions OM-80132, OM-80133

## 0.6.2 - 2023-01-19

- Updated `wp.from_torch()` to support more data types
- Updated `wp.from_torch()` to automatically determine the target Warp data type if not specified
- Updated `wp.from_torch()` to support non-contiguous tensors with arbitrary strides
- Add CUTLASS integration for dense GEMMs, see `wp.matmul()` and `wp.matmul_batched()`
- Add QR and Eigen decompositions for `mat33` types, see `wp.qr3()`, and `wp.eig3()`
- Add default (zero) constructors for matrix types
- Add a flag to suppress all output except errors and warnings (set `wp.config.quiet = True`)
- Skip recompilation when Kernel Node attributes are edited
- Allow optional attributes for Kernel Node
- Allow disabling backward pass code-gen on a per-kernel basis, use `@wp.kernel(enable_backward=False)`
- Replace Python `imp` package with `importlib`
- Fix for quaternion slerp gradients (`wp.quat_slerp()`)

## 0.6.1 - 2022-12-05

- Fix for non-CUDA builds
- Fix strides computation in array_t constructor, fixes a bug with accessing mesh indices through mesh.indices[]
- Disable backward pass code generation for kernel node (4-6x faster compilation)
- Switch to linbuild for universal Linux binaries (affects TeamCity builds only)

## 0.6.0 - 2022-11-28

- Add support for CUDA streams, see `wp.Stream`, `wp.get_stream()`, `wp.set_stream()`, `wp.synchronize_stream()`, `wp.ScopedStream`
- Add support for CUDA events, see `wp.Event`, `wp.record_event()`, `wp.wait_event()`, `wp.wait_stream()`, `wp.Stream.record_event()`, `wp.Stream.wait_event()`, `wp.Stream.wait_stream()`
- Add support for PyTorch stream interop, see `wp.stream_from_torch()`, `wp.stream_to_torch()`
- Add support for allocating host arrays in pinned memory for asynchronous data transfers, use `wp.array(..., pinned=True)` (default is non-pinned)
- Add support for direct conversions between all scalar types, e.g.: `x = wp.uint8(wp.float64(3.0))`
- Add per-module option to enable fast math, use `wp.set_module_options({"fast_math": True})`, fast math is now *disabled* by default
- Add support for generating CUBIN kernels instead of PTX on systems with older drivers
- Add user preference options for CUDA kernel output ("ptx" or "cubin", e.g.: `wp.config.cuda_output = "ptx"` or per-module `wp.set_module_options({"cuda_output": "ptx"})`)
- Add kernel node for OmniGraph
- Add `wp.quat_slerp()`, `wp.quat_to_axis_angle()`, `wp.rotate_rodriquez()` and adjoints for all remaining quaternion operations
- Add support for unrolling for-loops when range is a `wp.constant`
- Add support for arithmetic operators on built-in vector / matrix types outside of `wp.kernel`
- Add support for multiple solution variables in `wp.optim` Adam optimization
- Add nested attribute support for `wp.struct` attributes
- Add missing adjoint implementations for spatial math types, and document all functions with missing adjoints
- Add support for retrieving NanoVDB tiles and voxel size, see `wp.Volume.get_tiles()`, and `wp.Volume.get_voxel_size()`
- Add support for store operations on integer NanoVDB volumes, see `wp.volume_store_i()`
- Expose `wp.Mesh` points, indices, as arrays inside kernels, see `wp.mesh_get()`
- Optimizations for `wp.array` construction, 2-3x faster on average
- Optimizations for URDF import
- Fix various deployment issues by statically linking with all CUDA libs
- Update warp.so/warp.dll to CUDA Toolkit 11.5

## 0.5.1 - 2022-11-01

- Fix for unit tests in Kit

## [0.5.0] - 2022-10-31

- Add smoothed particle hydrodynamics (SPH) example, see `example_sph.py`
- Add support for accessing `array.shape` inside kernels, e.g.: `width = arr.shape[0]`
- Add dependency tracking to hot-reload modules if dependencies were modified
- Add lazy acquisition of CUDA kernel contexts (save ~300Mb of GPU memory in MGPU environments)
- Add BVH object, see `wp.Bvh` and `bvh_query_ray()`, `bvh_query_aabb()` functions
- Add component index operations for `spatial_vector`, `spatial_matrix` types
- Add `wp.lerp()` and `wp.smoothstep()` builtins
- Add `wp.optim` module with implementation of the Adam optimizer for float and vector types
- Add support for transient Python modules (fix for Houdini integration)
- Add `wp.length_sq()`, `wp.trace()` for vector / matrix types respectively
- Add missing adjoints for `wp.quat_rpy()`, `wp.determinant()`
- Add `wp.atomic_min()`, `wp.atomic_max()` operators
- Add vectorized version of `wp.sim.model.add_cloth_mesh()`
- Add NVDB volume allocation API, see `wp.Volume.allocate()`, and `wp.Volume.allocate_by_tiles()`
- Add NVDB volume write methods, see `wp.volume_store_i()`, `wp.volume_store_f()`, `wp.volume_store_v()`
- Add MGPU documentation
- Add example showing how to compute Jacobian of multiple environments in parallel, see `example_jacobian_ik.py`
- Add `wp.Tape.zero()` support for `wp.struct` types
- Make SampleBrowser an optional dependency for Kit extension
- Make `wp.Mesh` object accept both 1d and 2d arrays of face vertex indices
- Fix for reloading of class member kernel / function definitions using `importlib.reload()`
- Fix for hashing of `wp.constants()` not invalidating kernels
- Fix for reload when multiple `.ptx` versions are present
- Improved error reporting during code-gen

## [0.4.3] - 2022-09-20

- Update all samples to use GPU interop path by default
- Fix for arrays > 2GB in length
- Add support for per-vertex USD mesh colors with `wp.render` class

## 0.4.2 - 2022-09-07

- Register Warp samples to the sample browser in Kit
- Add NDEBUG flag to release mode kernel builds
- Fix for particle solver node when using a large number of particles
- Fix for broken cameras in Warp sample scenes

## 0.4.1 - 2022-08-30

- Add geometry sampling methods, see `wp.sample_unit_cube()`, `wp.sample_unit_disk()`, etc
- Add `wp.lower_bound()` for searching sorted arrays
- Add an option for disabling code-gen of backward pass to improve compilation times, see `wp.set_module_options({"enable_backward": False})`, True by default
- Fix for using Warp from Script Editor or when module does not have a `__file__` attribute
- Fix for hot reload of modules containing `wp.func()` definitions
- Fix for debug flags not being set correctly on CUDA when `wp.config.mode == "debug"`, this enables bounds checking on CUDA kernels in debug mode
- Fix for code gen of functions that do not return a value

## 0.4.0 - 2022-08-09

- Fix for FP16 conversions on GPUs without hardware support
- Fix for `runtime = None` errors when reloading the Warp module
- Fix for PTX architecture version when running with older drivers, see `wp.config.ptx_target_arch`
- Fix for USD imports from `__init__.py`, defer them to individual functions that need them
- Fix for robustness issues with sign determination for `wp.mesh_query_point()`
- Fix for `wp.HashGrid` memory leak when creating/destroying grids
- Add CUDA version checks for toolkit and driver
- Add support for cross-module `@wp.struct` references
- Support running even if CUDA initialization failed, use `wp.is_cuda_available()` to check availability
- Statically linking with the CUDA runtime library to avoid deployment issues

### Breaking Changes

- Removed `wp.runtime` reference from the top-level module, as it should be considered private

## 0.3.2 - 2022-07-19

- Remove Torch import from `__init__.py`, defer import to `wp.from_torch()`, `wp.to_torch()`

## [0.3.1] - 2022-07-12

- Fix for marching cubes reallocation after initialization
- Add support for closest point between line segment tests, see `wp.closest_point_edge_edge()` builtin
- Add support for per-triangle elasticity coefficients in simulation, see `wp.sim.ModelBuilder.add_cloth_mesh()`
- Add support for specifying default device, see `wp.set_device()`, `wp.get_device()`, `wp.ScopedDevice`
- Add support for multiple GPUs (e.g., `"cuda:0"`, `"cuda:1"`), see `wp.get_cuda_devices()`, `wp.get_cuda_device_count()`, `wp.get_cuda_device()`
- Add support for explicitly targeting the current CUDA context using device alias `"cuda"`
- Add support for using arbitrary external CUDA contexts, see `wp.map_cuda_device()`, `wp.unmap_cuda_device()`
- Add PyTorch device aliasing functions, see `wp.device_from_torch()`, `wp.device_to_torch()`

### Breaking Changes

- A CUDA device is used by default, if available (aligned with `wp.get_preferred_device()`)
- `wp.ScopedCudaGuard` is deprecated, use `wp.ScopedDevice` instead
- `wp.synchronize()` now synchronizes all devices; for finer-grained control, use `wp.synchronize_device()`
- Device alias `"cuda"` now refers to the current CUDA context, rather than a specific device like `"cuda:0"` or `"cuda:1"`

## 0.3.0 - 2022-07-08

- Add support for FP16 storage type, see `wp.float16`
- Add support for per-dimension byte strides, see `wp.array.strides`
- Add support for passing Python classes as kernel arguments, see `@wp.struct` decorator
- Add additional bounds checks for builtin matrix types
- Add additional floating point checks, see `wp.config.verify_fp`
- Add interleaved user source with generated code to aid debugging
- Add generalized GPU marching cubes implementation, see `wp.MarchingCubes` class
- Add additional scalar*matrix vector operators
- Add support for retrieving a single row from builtin types, e.g.: `r = m33[i]`
- Add  `wp.log2()` and `wp.log10()` builtins
- Add support for quickly instancing `wp.sim.ModelBuilder` objects to improve env. creation performance for RL
- Remove custom CUB version and improve compatibility with CUDA 11.7
- Fix to preserve external user-gradients when calling `wp.Tape.zero()`
- Fix to only allocate gradient of a Torch tensor if `requires_grad=True`
- Fix for missing `wp.mat22` constructor adjoint
- Fix for ray-cast precision in edge case on GPU (watertightness issue)
- Fix for kernel hot-reload when definition changes
- Fix for NVCC warnings on Linux
- Fix for generated function names when kernels are defined as class functions
- Fix for reload of generated CPU kernel code on Linux
- Fix for example scripts to output USD at 60 timecodes per-second (better Kit compatibility)

## [0.2.3] - 2022-06-13

- Fix for incorrect 4d array bounds checking
- Fix for `wp.constant` changes not updating module hash
- Fix for stale CUDA kernel cache when CPU kernels launched first
- Array gradients are now allocated along with the arrays and accessible as `wp.array.grad`, users should take care to always call `wp.Tape.zero()` to clear gradients between different invocations of `wp.Tape.backward()`
- Added `wp.array.fill_()` to set all entries to a scalar value (4-byte values only currently)

### Breaking Changes

- Tape `capture` option has been removed, users can now capture tapes inside existing CUDA graphs (e.g.: inside Torch)
- Scalar loss arrays should now explicitly set `requires_grad=True` at creation time

## 0.2.2 - 2022-05-30

- Fix for `from import *` inside Warp initialization
- Fix for body space velocity when using deforming Mesh objects with scale
- Fix for noise gradient discontinuities affecting `wp.curlnoise()`
- Fix for `wp.from_torch()` to correctly preserve shape
- Fix for URDF parser incorrectly passing density to scale parameter
- Optimizations for startup time from 3s -> 0.3s
- Add support for custom kernel cache location, Warp will now store generated binaries in the user's application directory
- Add support for cross-module function references, e.g.: call another modules @wp.func functions
- Add support for overloading `@wp.func` functions based on argument type
- Add support for calling built-in functions directly from Python interpreter outside kernels (experimental)
- Add support for auto-complete and docstring lookup for builtins in IDEs like VSCode, PyCharm, etc
- Add support for doing partial array copies, see `wp.copy()` for details
- Add support for accessing mesh data directly in kernels, see `wp.mesh_get_point()`, `wp.mesh_get_index()`, `wp.mesh_eval_face_normal()`
- Change to only compile for targets where kernel is launched (e.g.: will not compile CPU unless explicitly requested)

### Breaking Changes

- Builtin methods such as `wp.quat_identity()` now call the Warp native implementation directly and will return a `wp.quat` object instead of NumPy array
- NumPy implementations of many builtin methods have been moved to `wp.utils` and will be deprecated
- Local `@wp.func` functions should not be namespaced when called, e.g.: previously `wp.myfunc()` would work even if `myfunc()` was not a builtin
- Removed `wp.rpy2quat()`, please use `wp.quat_rpy()` instead

## 0.2.1 - 2022-05-11

- Fix for unit tests in Kit

## [0.2.0] - 2022-05-02

### Warp Core

- Fix for unrolling loops with negative bounds
- Fix for unresolved symbol `hash_grid_build_device()` not found when lib is compiled without CUDA support
- Fix for failure to load nvrtc-builtins64_113.dll when user has a newer CUDA toolkit installed on their machine
- Fix for conversion of Torch tensors to `wp.array` with a vector dtype (incorrect row count)
- Fix for `warp.dll` not found on some Windows installations
- Fix for macOS builds on Clang 13.x
- Fix for step-through debugging of kernels on Linux
- Add argument type checking for user defined `@wp.func` functions
- Add support for custom iterable types, supports ranges, hash grid, and mesh query objects
- Add support for multi-dimensional arrays, for example use `x = array[i,j,k]` syntax to address a 3-dimensional array
- Add support for multi-dimensional kernel launches, use `launch(kernel, dim=(i,j,k), ...` and `i,j,k = wp.tid()` to obtain thread indices
- Add support for bounds-checking array memory accesses in debug mode, use `wp.config.mode = "debug"` to enable
- Add support for differentiating through dynamic and nested for-loops
- Add support for evaluating MLP neural network layers inside kernels with custom activation functions, see `wp.mlp()`
- Add additional NVDB sampling methods and adjoints, see `wp.volume_sample_i()`, `wp.volume_sample_f()`, and `wp.volume_sample_vec()`
- Add support for loading zlib compressed NVDB volumes, see `wp.Volume.load_from_nvdb()`
- Add support for triangle intersection testing, see `wp.intersect_tri_tri()`
- Add support for NVTX profile zones in `wp.ScopedTimer()`
- Add support for additional transform and quaternion math operations, see `wp.inverse()`, `wp.quat_to_matrix()`, `wp.quat_from_matrix()`
- Add fast math (`--fast-math`) to kernel compilation by default
- Add `wp.torch` import by default (if PyTorch is installed)

### Warp Kit

- Add Kit menu for browsing Warp documentation and example scenes under 'Window->Warp'
- Fix for OgnParticleSolver.py example when collider is coming from Read Prim into Bundle node

### Warp Sim

- Fix for joint attachment forces
- Fix for URDF importer and floating base support
- Add examples showing how to use differentiable forward kinematics to solve inverse kinematics
- Add examples for URDF cartpole and quadruped simulation

### Breaking Changes

- `wp.volume_sample_world()` is now replaced by `wp.volume_sample_f/i/vec()` which operate in index (local) space. Users should use `wp.volume_world_to_index()` to transform points from world space to index space before sampling.
- `wp.mlp()` expects multi-dimensional arrays instead of one-dimensional arrays for inference, all other semantics remain the same as earlier versions of this API.
- `wp.array.length` member has been removed, please use `wp.array.shape` to access array dimensions, or use `wp.array.size` to get total element count
- Marking `dense_gemm()`, `dense_chol()`, etc methods as experimental until we revisit them

## 0.1.25 - 2022-03-20

- Add support for class methods to be Warp kernels
- Add HashGrid reserve() so it can be used with CUDA graphs
- Add support for CUDA graph capture of tape forward/backward passes
- Add support for Python 3.8.x and 3.9.x
- Add hyperbolic trigonometric functions, see `wp.tanh()`, `wp.sinh()`, `wp.cosh()`
- Add support for floored division on integer types
- Move tests into core library so they can be run in Kit environment

## 0.1.24 - 2022-03-03

### Warp Core

- Add NanoVDB support, see `wp.volume_sample*()` methods
- Add support for reading compile-time constants in kernels, see `wp.constant()`
- Add support for __cuda_array_interface__ protocol for zero-copy interop with PyTorch, see `wp.torch.to_torch()`
- Add support for additional numeric types, i8, u8, i16, u16, etc
- Add better checks for device strings during allocation / launch
- Add support for sampling random numbers with a normal distribution, see `wp.randn()`
- Upgrade to CUDA 11.3
- Update example scenes to Kit 103.1
- Deduce array dtype from np.array when one is not provided
- Fix for ranged for loops with negative step sizes
- Fix for 3d and 4d spherical gradient distributions

## 0.1.23 - 2022-02-17

### Warp Core

- Fix for generated code folder being removed during Showroom installation
- Fix for macOS support
- Fix for dynamic for-loop code gen edge case
- Add procedural noise primitives, see `wp.noise()`, `wp.pnoise()`, `wp.curlnoise()`
- Move simulation helpers our of test into `wp.sim` module

## 0.1.22 - 2022-02-14

### Warp Core

- Fix for .so reloading on Linux
- Fix for while loop code-gen in some edge cases
- Add rounding functions `wp.round()`, `wp.rint()`, `wp.trunc()`, `wp.floor()`, `wp.ceil()`
- Add support for printing strings and formatted strings from kernels
- Add MSVC compiler version detection and require minimum

### Warp Sim

- Add support for universal and compound joint types

## 0.1.21 - 2022-01-19

### Warp Core

- Fix for exception on shutdown in empty `wp.array` objects
- Fix for hot reload of CPU kernels in Kit
- Add hash grid primitive for point-based spatial queries, see `wp.hash_grid_query()`, `wp.hash_grid_query_next()`
- Add new PRNG methods using PCG-based generators, see `wp.rand_init()`, `wp.randf()`, `wp.randi()`
- Add support for AABB mesh queries, see `wp.mesh_query_aabb()`, `wp.mesh_query_aabb_next()`
- Add support for all Python `range()` loop variants
- Add builtin vec2 type and additional math operators, `wp.pow()`, `wp.tan()`, `wp.atan()`, `wp.atan2()`
- Remove dependency on CUDA driver library at build time
- Remove unused NVRTC binary dependencies (50mb smaller Linux distribution)

### Warp Sim

- Bundle import of multiple shapes for simulation nodes
- New OgnParticleVolume node for sampling shapes -> particles
- New OgnParticleSolver node for DEM style granular materials

## 0.1.20 - 2021-11-02

- Updates to the ripple solver for GTC (support for multiple colliders, buoyancy, etc)

## 0.1.19 - 2021-10-15

- Publish from 2021.3 to avoid omni.graph database incompatibilities

## 0.1.18 - 2021-10-08

- Enable Linux support (tested on 20.04)

## 0.1.17 - 2021-09-30

- Fix for 3x3 SVD adjoint
- Fix for A6000 GPU (bump compute model to sm_52 minimum)
- Fix for .dll unload on rebuild
- Fix for possible array destruction warnings on shutdown
- Rename spatial_transform -> transform
- Documentation update

## 0.1.16 - 2021-09-06

- Fix for case where simple assignments (a = b) incorrectly generated reference rather than value copy
- Handle passing zero-length (empty) arrays to kernels

## 0.1.15 - 2021-09-03

- Add additional math library functions (asin, etc)
- Add builtin 3x3 SVD support
- Add support for named constants (True, False, None)
- Add support for if/else statements (differentiable)
- Add custom memset kernel to avoid CPU overhead of cudaMemset()
- Add rigid body joint model to `wp.sim` (based on Brax)
- Add Linux, MacOS support in core library
- Fix for incorrectly treating pure assignment as reference instead of value copy
- Removes the need to transfer array to CPU before numpy conversion (will be done implicitly)
- Update the example OgnRipple wave equation solver to use bundles

## 0.1.14 - 2021-08-09

- Fix for out-of-bounds memory access in CUDA BVH
- Better error checking after kernel launches (use `wp.config.verify_cuda=True`)
- Fix for vec3 normalize adjoint code

## 0.1.13 - 2021-07-29

- Remove OgnShrinkWrap.py test node

## 0.1.12 - 2021-07-29

- Switch to Woop et al.'s watertight ray-tri intersection test
- Disable --fast-math in CUDA compilation step for improved precision

## 0.1.11 - 2021-07-28

- Fix for `wp.mesh_query_ray()` returning incorrect t-value

## 0.1.10 - 2021-07-28

- Fix for OV extension fwatcher filters to avoid hot-reload loop due to OGN regeneration

## 0.1.9 - 2021-07-21

- Fix for loading sibling DLL paths
- Better type checking for built-in function arguments
- Added runtime docs, can now list all builtins using `wp.print_builtins()`

## 0.1.8 - 2021-07-14

- Fix for hot-reload of CUDA kernels
- Add Tape object for replaying differentiable kernels
- Add helpers for Torch interop (convert `torch.Tensor` to `wp.Array`)

## 0.1.7 - 2021-07-05

- Switch to NVRTC for CUDA runtime
- Allow running without host compiler
- Disable asserts in kernel release mode (small perf. improvement)

## 0.1.6 - 2021-06-14

- Look for CUDA toolchain in target-deps

## 0.1.5 - 2021-06-14

- Rename OgLang -> Warp
- Improve CUDA environment error checking
- Clean-up some logging, add verbose mode (`wp.config.verbose`)

## 0.1.4 - 2021-06-10

- Add support for mesh raycast

## 0.1.3 - 2021-06-09

- Add support for unary negation operator
- Add support for mutating variables during dynamic loops (non-differentiable)
- Add support for in-place operators
- Improve kernel cache start up times (avoids adjointing before cache check)
- Update README.md with requirements / examples

## 0.1.2 - 2021-06-03

- Add support for querying mesh velocities
- Add CUDA graph support, see `wp.capture_begin()`, `wp.capture_end()`, `wp.capture_launch()`
- Add explicit initialization phase, `wp.init()`
- Add variational Euler solver (sim)
- Add contact caching, switch to nonlinear friction model (sim)

- Fix for Linux/macOS support

## 0.1.1 - 2021-05-18

- Fix bug with conflicting CUDA contexts

## 0.1.0 - 2021-05-17

- Initial publish for alpha testing

[Unreleased]: https://github.com/NVIDIA/warp/compare/v1.9.0...HEAD
[1.9.0]: https://github.com/NVIDIA/warp/releases/tag/v1.9.0
[1.8.1]: https://github.com/NVIDIA/warp/releases/tag/v1.8.1
[1.8.0]: https://github.com/NVIDIA/warp/releases/tag/v1.8.0
[1.7.2]: https://github.com/NVIDIA/warp/releases/tag/v1.7.2
[1.7.1]: https://github.com/NVIDIA/warp/releases/tag/v1.7.1
[1.7.0]: https://github.com/NVIDIA/warp/releases/tag/v1.7.0
[1.6.2]: https://github.com/NVIDIA/warp/releases/tag/v1.6.2
[1.6.1]: https://github.com/NVIDIA/warp/releases/tag/v1.6.1
[1.6.0]: https://github.com/NVIDIA/warp/releases/tag/v1.6.0
[1.5.1]: https://github.com/NVIDIA/warp/releases/tag/v1.5.1
[1.5.0]: https://github.com/NVIDIA/warp/releases/tag/v1.5.0
[1.4.2]: https://github.com/NVIDIA/warp/releases/tag/v1.4.2
[1.4.1]: https://github.com/NVIDIA/warp/releases/tag/v1.4.1
[1.4.0]: https://github.com/NVIDIA/warp/releases/tag/v1.4.0
[1.3.3]: https://github.com/NVIDIA/warp/releases/tag/v1.3.3
[1.3.2]: https://github.com/NVIDIA/warp/releases/tag/v1.3.2
[1.3.1]: https://github.com/NVIDIA/warp/releases/tag/v1.3.1
[1.3.0]: https://github.com/NVIDIA/warp/releases/tag/v1.3.0
[1.2.2]: https://github.com/NVIDIA/warp/releases/tag/v1.2.2
[1.2.1]: https://github.com/NVIDIA/warp/releases/tag/v1.2.1
[1.2.0]: https://github.com/NVIDIA/warp/releases/tag/v1.2.0
[1.1.0]: https://github.com/NVIDIA/warp/releases/tag/v1.1.0
[1.0.2]: https://github.com/NVIDIA/warp/releases/tag/v1.0.2
[1.0.1]: https://github.com/NVIDIA/warp/releases/tag/v1.0.1
[1.0.0]: https://github.com/NVIDIA/warp/releases/tag/v1.0.0
[0.15.1]: https://github.com/NVIDIA/warp/releases/tag/v0.15.1
[0.15.0]: https://github.com/NVIDIA/warp/releases/tag/v0.15.0
[0.13.0]: https://github.com/NVIDIA/warp/releases/tag/v0.13.0
[0.11.0]: https://github.com/NVIDIA/warp/releases/tag/v0.11.0
[1.0.0-beta.6]: https://github.com/NVIDIA/warp/releases/tag/v1.0.0-beta.6
[1.0.0-beta.5]: https://github.com/NVIDIA/warp/releases/tag/v1.0.0-beta.5
[0.10.1]: https://github.com/NVIDIA/warp/releases/tag/v0.10.1
[0.9.0]: https://github.com/NVIDIA/warp/releases/tag/v0.9.0
[0.7.0]: https://github.com/NVIDIA/warp/releases/tag/v0.7.0
[0.5.0]: https://github.com/NVIDIA/warp/releases/tag/v0.5.0
[0.4.3]: https://github.com/NVIDIA/warp/releases/tag/v0.4.3
[0.3.1]: https://github.com/NVIDIA/warp/releases/tag/v0.3.1
[0.2.3]: https://github.com/NVIDIA/warp/releases/tag/v0.2.3
[0.2.0]: https://github.com/NVIDIA/warp/releases/tag/v0.2.0<|MERGE_RESOLUTION|>--- conflicted
+++ resolved
@@ -36,12 +36,9 @@
 - Remove support for Intel-based macOS (x86_64). Apple Silicon-based Macs (ARM64) remain fully supported.
   Users attempting to run Warp on Intel Macs will receive a `RuntimeError` directing them to use Warp 1.9.x or earlier
   ([GH-1016](https://github.com/NVIDIA/warp/issues/1016))
-<<<<<<< HEAD
 - Remove `wp.select()` (deprecated since 1.7). Use `wp.where(cond, value_if_true, value_if_false)` instead.
-=======
 - Remove the `wp.matrix(pos, quat, scale)` built-in function. Use `wp.transform_compose()` instead
   ([GH-980](https://github.com/NVIDIA/warp/issues/980)).
->>>>>>> 53b06e6d
 
 ### Deprecated
 
