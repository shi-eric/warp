--- conflicted
+++ resolved
@@ -63,7 +63,6 @@
 - Rename the “Kernel Reference” documentation page to “Built-Ins Reference”, with each built-in now having
   annotations to denote whether they are accessible only from the kernel scope or also from the Python runtime scope
   ([GH-532](https://github.com/NVIDIA/warp/issues/532)).
-<<<<<<< HEAD
 - Re-name `wp.tile_cholesky_solve` input parameters to align with docstring.
   ([GH-726](https://github.com/NVIDIA/warp/issues/726)).
 - Remove `length` and `owner` keywords from `wp.array()` constructor (deprecated in v1.6.0). Use the `deleter` and
@@ -73,10 +72,8 @@
 - Remove `kernel` keyword argument from `wp.autograd.jacobian()` and `wp.autograd.jacobian_fd()` (deprecated in v1.6.0).
   Use the `function` keyword argument instead.
 - Remove `outputs` keyword argument from `wp.autograd.jacobian_plot()` (deprecated in v1.6.0).
-=======
 - Skip adjoint compilation for `wp.tile_matmul()` if `enable_backward` is disabled
   ([GH-644](https://github.com/NVIDIA/warp/issues/644)).
->>>>>>> 487e449a
 
 ### Fixed
 
