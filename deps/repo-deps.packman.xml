--- conflicted
+++ resolved
@@ -1,15 +1,8 @@
 <project toolsVersion="5.0">
   <dependency name="repo_man" linkPath="../_repo/deps/repo_man">
-<<<<<<< HEAD
-    <package name="repo_man" version="1.58.4"/>
-  </dependency>
-  <dependency name="repo_build" linkPath="../_repo/deps/repo_build">
-    <package name="repo_build" version="0.63.1"/>
-=======
     <package name="repo_man" version="1.57.12"/>
   </dependency>
   <dependency name="repo_build" linkPath="../_repo/deps/repo_build">
     <package name="repo_build" version="0.62.7"/>
->>>>>>> c3a8ae7c
   </dependency>
 </project>